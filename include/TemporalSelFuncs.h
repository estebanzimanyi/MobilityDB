/*****************************************************************************
 *
 * TemporalSelFuncs.h
 * 		Selectivity functions for the temporal types
 *
 * Portions Copyright (c) 2019, Esteban Zimanyi, Mahmoud Sakr, Mohamed Bakli
 *		Universite Libre de Bruxelles
 * Portions Copyright (c) 1996-2019, PostgreSQL Global Development Group
 * Portions Copyright (c) 1994, Regents of the University of California
 *
 * IDENTIFICATION
 *	include/TemporalSelFuncs.h
 *****************************************************************************/

#ifndef __TEMPORALSELFUNCS_H__
#define __TEMPORALSELFUNCS_H__

#include <postgres.h>
#include <catalog/pg_operator.h>
#include <commands/vacuum.h>
#include <utils/lsyscache.h>
#include <utils/rangetypes.h>
#include <utils/selfuncs.h>
#include <utils/typcache.h>
<<<<<<< HEAD

=======
#include <utils/lsyscache.h>
#include <utils/timestamp.h>
#include <access/htup_details.h>
#include <catalog/pg_collation_d.h>
#include <Period.h>
#include <Range.h>
>>>>>>> 3f84ef59
#include "Temporal.h"
#include "OidCache.h"

typedef enum {
    VALUE_STATISTICS,
    TEMPORAL_STATISTICS,
    DEFAULT_STATISTICS
} StatisticsStrategy;

typedef enum {
    SNCONST, /* Single Numeric Constant */
    DNCONST, /* Double Numeric Constant */
    STCONST, /* Single Temporal Constant */
    DTCONST, /* Double Temporal Constant */
    SNCONST_STCONST, /* Single Numeric Constant and Single Temporal Constant*/
    SNCONST_DTCONST, /* Single Numeric Constant and Double Temporal Constant*/
    DNCONST_STCONST, /* Double Numeric Constant and Single Temporal Constant*/
    DNCONST_DTCONST, /* Double Numeric Constant and Double Temporal Constant*/
} BBoxBounds;

/* Temporal Unit Instant */
typedef struct
{
    BBoxBounds bBoxBounds;
    double lower, upper;
    Period *period;
    Oid oid;
} ConstantData;

/*****************************************************************************
 * Internal selectivity functions for Temporal types.
 *****************************************************************************/
extern Selectivity temporal_bbox_sel(PlannerInfo *root, Oid operator, List *args, int varRelid, CachedOp cachedOp);
extern Selectivity estimate_temporal_bbox_sel(PlannerInfo *root, VariableStatData vardata, ConstantData constantData,
<<<<<<< HEAD
								 CachedOp cachedOp);
extern Selectivity estimate_temporal_position_sel(PlannerInfo *root, VariableStatData vardata,
												  Node *other, bool isgt, bool iseq, CachedOp operator);
extern Selectivity period_sel_internal(PlannerInfo *root, VariableStatData *vardata, Period *constval,
									   Oid operator, StatisticsStrategy strategy);
extern Selectivity scalarineq_sel(PlannerInfo *root, Oid operator, bool isgt, bool iseq,
								  VariableStatData *vardata, Datum constval, Oid consttype,
								  StatisticsStrategy strategy);
extern Selectivity mcv_selectivity_internal(VariableStatData *vardata, FmgrInfo *opproc,
											Datum constval, Oid atttype, bool varonleft, double *sumcommonp,
											StatisticsStrategy strategy);
extern double ineq_histogram_selectivity(PlannerInfo *root, VariableStatData *vardata,
										 FmgrInfo *opproc, bool isgt, bool iseq, Datum constval, Oid consttype,
										 StatisticsStrategy strategy);
extern CachedOp get_temporal_cacheOp(Oid operator);
/*****************************************************************************
 * Internal selectivity functions for Tnumber types.
 *****************************************************************************/
extern Selectivity tnumber_bbox_sel(PlannerInfo *root, Oid operator, List *args, int varRelid, CachedOp cachedOp);
extern Selectivity estimate_tnumber_bbox_sel(PlannerInfo *root, VariableStatData vardata, ConstantData constantData,
											 CachedOp cachedOp);
extern Selectivity estimate_tnumber_position_sel(PlannerInfo *root, VariableStatData vardata,
												 Node *other, bool isgt, bool iseq, CachedOp operator);
extern Selectivity range_sel_internal(PlannerInfo *root, VariableStatData *vardata, Datum constval,
                                      bool isgt, bool iseq, TypeCacheEntry *typcache, StatisticsStrategy strategy);
extern Selectivity calc_range_hist_selectivity(VariableStatData *vardata, Datum constval,
											   TypeCacheEntry *typcache, bool isgt, bool iseq,
											   StatisticsStrategy strategy);
extern Selectivity calc_hist_selectivity_scalar(TypeCacheEntry *typcache, Datum constbound,
												RangeBound *hist, int hist_nvalues, bool equal);
extern int rbound_bsearch(TypeCacheEntry *typcache, Datum value, RangeBound *hist,
						  int hist_length, bool equal);
extern CachedOp get_tnumber_cacheOp(Oid operator);

=======
                                              CachedOp cachedOp);
extern Selectivity estimate_temporal_position_sel(PlannerInfo *root, VariableStatData vardata,
                                                  Node *other, bool isgt, bool iseq, CachedOp operator);
extern Selectivity period_sel_internal(PlannerInfo *root, VariableStatData *vardata, Period *constval,
                                       Oid operator, StatisticsStrategy strategy);
extern Selectivity scalarineq_sel(PlannerInfo *root, Oid operator, bool isgt, bool iseq,
                                  VariableStatData *vardata, Datum constval, Oid consttype,
                                  StatisticsStrategy strategy);
extern Selectivity mcv_selectivity_internal(VariableStatData *vardata, FmgrInfo *opproc,
                                            Datum constval, Oid atttype, bool varonleft, double *sumcommonp,
                                            StatisticsStrategy strategy);
extern double ineq_histogram_selectivity(PlannerInfo *root, VariableStatData *vardata,
                                         FmgrInfo *opproc, bool isgt, bool iseq, Datum constval, Oid consttype,
                                         StatisticsStrategy strategy);
extern CachedOp get_temporal_cacheOp(Oid operator);
>>>>>>> 3f84ef59
/*****************************************************************************
 * Internal selectivity functions for Tnumber types.
 *****************************************************************************/
<<<<<<< HEAD

extern double lower_or_higher_value_bound(Node *other, bool higher);
extern PeriodBound *lower_or_higher_temporal_bound(Node *other, bool higher);
extern bool get_attstatsslot_internal(AttStatsSlot *sslot, HeapTuple statstuple,
									  int reqkind, Oid reqop, int flags, StatisticsStrategy strategy);
extern double default_temporaltypes_selectivity(Oid operator);
extern void get_const_bounds(Node *other, BBoxBounds *bBoxBounds, bool *numeric,
							 double *lower, double *upper, bool *temporal, Period **period);
extern double var_eq_const(VariableStatData *vardata, Oid operator, Datum constval,
						   bool negate, StatisticsStrategy strategy);
extern bool convert_to_scalar(Oid valuetypid, Datum value, double *scaledvalue,
							  Datum lobound, Datum hibound, Oid boundstypid, double *scaledlobound,
							  double *scaledhibound);
extern double convert_numeric_to_scalar(Oid typid, Datum value);
extern double convert_timevalue_to_scalar(Oid typid, Datum value);
extern bool get_actual_variable_range(PlannerInfo *root, VariableStatData *vardata,
									  Oid sortop, Datum *min, Datum *max);
=======
extern Selectivity tnumber_bbox_sel(PlannerInfo *root, Oid operator, List *args, int varRelid, CachedOp cachedOp);
extern Selectivity estimate_tnumber_bbox_sel(PlannerInfo *root, VariableStatData vardata, ConstantData constantData,
                                             CachedOp cachedOp);
extern Selectivity estimate_tnumber_position_sel(VariableStatData vardata, Node *other, bool isgt, bool iseq);
extern Selectivity range_sel_internal(VariableStatData *vardata, Datum constval,
                                      bool isgt, bool iseq, TypeCacheEntry *typcache, StatisticsStrategy strategy);
extern Selectivity calc_range_hist_selectivity(VariableStatData *vardata, Datum constval,
                                               TypeCacheEntry *typcache, bool isgt, bool iseq,
                                               StatisticsStrategy strategy);
extern Selectivity calc_hist_selectivity_scalar(TypeCacheEntry *typcache, Datum constbound,
                                                RangeBound *hist, int hist_nvalues, bool equal);
extern int rbound_bsearch(TypeCacheEntry *typcache, Datum value, RangeBound *hist,
                          int hist_length, bool equal);
extern CachedOp get_tnumber_cacheOp(Oid operator);
/*****************************************************************************
 * Helper functions for calculating selectivity.
 *****************************************************************************/
extern double lower_or_higher_value_bound(Node *other, bool higher);
extern PeriodBound *lower_or_higher_temporal_bound(Node *other, bool higher);
extern bool get_attstatsslot_internal(AttStatsSlot *sslot, HeapTuple statstuple,
                                      int reqkind, Oid reqop, int flags, StatisticsStrategy strategy);
extern double default_temporaltypes_selectivity(Oid operator);
extern void get_const_bounds(Node *other, BBoxBounds *bBoxBounds, bool *numeric,
                             double *lower, double *upper, bool *temporal, Period **period);
extern double var_eq_const(VariableStatData *vardata, Oid operator, Datum constval,
                           bool negate, StatisticsStrategy strategy);
extern bool convert_to_scalar(Oid valuetypid, Datum value, double *scaledvalue,
                              Datum lobound, Datum hibound, Oid boundstypid, double *scaledlobound,
                              double *scaledhibound);
extern double convert_numeric_to_scalar(Oid typid, Datum value);
extern double convert_timevalue_to_scalar(Oid typid, Datum value);
extern bool get_actual_variable_range(PlannerInfo *root, VariableStatData *vardata,
                                      Oid sortop, Datum *min, Datum *max);
>>>>>>> 3f84ef59
#define BTREE_AM_OID   403
#endif<|MERGE_RESOLUTION|>--- conflicted
+++ resolved
@@ -22,16 +22,7 @@
 #include <utils/rangetypes.h>
 #include <utils/selfuncs.h>
 #include <utils/typcache.h>
-<<<<<<< HEAD
 
-=======
-#include <utils/lsyscache.h>
-#include <utils/timestamp.h>
-#include <access/htup_details.h>
-#include <catalog/pg_collation_d.h>
-#include <Period.h>
-#include <Range.h>
->>>>>>> 3f84ef59
 #include "Temporal.h"
 #include "OidCache.h"
 
@@ -66,42 +57,6 @@
  *****************************************************************************/
 extern Selectivity temporal_bbox_sel(PlannerInfo *root, Oid operator, List *args, int varRelid, CachedOp cachedOp);
 extern Selectivity estimate_temporal_bbox_sel(PlannerInfo *root, VariableStatData vardata, ConstantData constantData,
-<<<<<<< HEAD
-								 CachedOp cachedOp);
-extern Selectivity estimate_temporal_position_sel(PlannerInfo *root, VariableStatData vardata,
-												  Node *other, bool isgt, bool iseq, CachedOp operator);
-extern Selectivity period_sel_internal(PlannerInfo *root, VariableStatData *vardata, Period *constval,
-									   Oid operator, StatisticsStrategy strategy);
-extern Selectivity scalarineq_sel(PlannerInfo *root, Oid operator, bool isgt, bool iseq,
-								  VariableStatData *vardata, Datum constval, Oid consttype,
-								  StatisticsStrategy strategy);
-extern Selectivity mcv_selectivity_internal(VariableStatData *vardata, FmgrInfo *opproc,
-											Datum constval, Oid atttype, bool varonleft, double *sumcommonp,
-											StatisticsStrategy strategy);
-extern double ineq_histogram_selectivity(PlannerInfo *root, VariableStatData *vardata,
-										 FmgrInfo *opproc, bool isgt, bool iseq, Datum constval, Oid consttype,
-										 StatisticsStrategy strategy);
-extern CachedOp get_temporal_cacheOp(Oid operator);
-/*****************************************************************************
- * Internal selectivity functions for Tnumber types.
- *****************************************************************************/
-extern Selectivity tnumber_bbox_sel(PlannerInfo *root, Oid operator, List *args, int varRelid, CachedOp cachedOp);
-extern Selectivity estimate_tnumber_bbox_sel(PlannerInfo *root, VariableStatData vardata, ConstantData constantData,
-											 CachedOp cachedOp);
-extern Selectivity estimate_tnumber_position_sel(PlannerInfo *root, VariableStatData vardata,
-												 Node *other, bool isgt, bool iseq, CachedOp operator);
-extern Selectivity range_sel_internal(PlannerInfo *root, VariableStatData *vardata, Datum constval,
-                                      bool isgt, bool iseq, TypeCacheEntry *typcache, StatisticsStrategy strategy);
-extern Selectivity calc_range_hist_selectivity(VariableStatData *vardata, Datum constval,
-											   TypeCacheEntry *typcache, bool isgt, bool iseq,
-											   StatisticsStrategy strategy);
-extern Selectivity calc_hist_selectivity_scalar(TypeCacheEntry *typcache, Datum constbound,
-												RangeBound *hist, int hist_nvalues, bool equal);
-extern int rbound_bsearch(TypeCacheEntry *typcache, Datum value, RangeBound *hist,
-						  int hist_length, bool equal);
-extern CachedOp get_tnumber_cacheOp(Oid operator);
-
-=======
                                               CachedOp cachedOp);
 extern Selectivity estimate_temporal_position_sel(PlannerInfo *root, VariableStatData vardata,
                                                   Node *other, bool isgt, bool iseq, CachedOp operator);
@@ -117,29 +72,9 @@
                                          FmgrInfo *opproc, bool isgt, bool iseq, Datum constval, Oid consttype,
                                          StatisticsStrategy strategy);
 extern CachedOp get_temporal_cacheOp(Oid operator);
->>>>>>> 3f84ef59
 /*****************************************************************************
  * Internal selectivity functions for Tnumber types.
  *****************************************************************************/
-<<<<<<< HEAD
-
-extern double lower_or_higher_value_bound(Node *other, bool higher);
-extern PeriodBound *lower_or_higher_temporal_bound(Node *other, bool higher);
-extern bool get_attstatsslot_internal(AttStatsSlot *sslot, HeapTuple statstuple,
-									  int reqkind, Oid reqop, int flags, StatisticsStrategy strategy);
-extern double default_temporaltypes_selectivity(Oid operator);
-extern void get_const_bounds(Node *other, BBoxBounds *bBoxBounds, bool *numeric,
-							 double *lower, double *upper, bool *temporal, Period **period);
-extern double var_eq_const(VariableStatData *vardata, Oid operator, Datum constval,
-						   bool negate, StatisticsStrategy strategy);
-extern bool convert_to_scalar(Oid valuetypid, Datum value, double *scaledvalue,
-							  Datum lobound, Datum hibound, Oid boundstypid, double *scaledlobound,
-							  double *scaledhibound);
-extern double convert_numeric_to_scalar(Oid typid, Datum value);
-extern double convert_timevalue_to_scalar(Oid typid, Datum value);
-extern bool get_actual_variable_range(PlannerInfo *root, VariableStatData *vardata,
-									  Oid sortop, Datum *min, Datum *max);
-=======
 extern Selectivity tnumber_bbox_sel(PlannerInfo *root, Oid operator, List *args, int varRelid, CachedOp cachedOp);
 extern Selectivity estimate_tnumber_bbox_sel(PlannerInfo *root, VariableStatData vardata, ConstantData constantData,
                                              CachedOp cachedOp);
@@ -154,9 +89,11 @@
 extern int rbound_bsearch(TypeCacheEntry *typcache, Datum value, RangeBound *hist,
                           int hist_length, bool equal);
 extern CachedOp get_tnumber_cacheOp(Oid operator);
+
 /*****************************************************************************
- * Helper functions for calculating selectivity.
+ * Some other helper functions.
  *****************************************************************************/
+
 extern double lower_or_higher_value_bound(Node *other, bool higher);
 extern PeriodBound *lower_or_higher_temporal_bound(Node *other, bool higher);
 extern bool get_attstatsslot_internal(AttStatsSlot *sslot, HeapTuple statstuple,
@@ -173,6 +110,5 @@
 extern double convert_timevalue_to_scalar(Oid typid, Datum value);
 extern bool get_actual_variable_range(PlannerInfo *root, VariableStatData *vardata,
                                       Oid sortop, Datum *min, Datum *max);
->>>>>>> 3f84ef59
 #define BTREE_AM_OID   403
 #endif