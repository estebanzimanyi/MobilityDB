/*****************************************************************************
 *
 * TemporalSelFuncs.h
 * 		Selectivity functions for the temporal types
 *
 * Portions Copyright (c) 2019, Esteban Zimanyi, Mahmoud Sakr, Mohamed Bakli
 *		Universite Libre de Bruxelles
 * Portions Copyright (c) 1996-2019, PostgreSQL Global Development Group
 * Portions Copyright (c) 1994, Regents of the University of California
 *
 * IDENTIFICATION
 *	include/TemporalSelFuncs.h
 *****************************************************************************/

#ifndef __TEMPORALSELFUNCS_H__
#define __TEMPORALSELFUNCS_H__

#include <postgres.h>
#include <catalog/pg_operator.h>
#include <commands/vacuum.h>
#include <utils/selfuncs.h>
#include "Temporal.h"

typedef enum 
{
 	VALUE_STATISTICS,
 	TEMPORAL_STATISTICS,
 	DEFAULT_STATISTICS
} StatisticsStrategy;

typedef enum 
{
 	SNCONST, /* Single Numeric Constant */
 	DNCONST, /* Double Numeric Constant */
 	STCONST, /* Single Temporal Constant */
 	DTCONST, /* Double Temporal Constant */
 	SNCONST_STCONST, /* Single Numeric Constant and Single Temporal Constant*/
 	SNCONST_DTCONST, /* Single Numeric Constant and Double Temporal Constant*/
 	DNCONST_STCONST, /* Double Numeric Constant and Single Temporal Constant*/
 	DNCONST_DTCONST, /* Double Numeric Constant and Double Temporal Constant*/
} BBoxBounds;

/* Temporal Unit Instant */
typedef struct
{
 	BBoxBounds bBoxBounds;
 	double lower, upper;
 	Period *period;
	Oid oid;
} ConstantData;

/*****************************************************************************
 * Internal selectivity functions for Temporal types.
 *****************************************************************************/
extern Selectivity temporal_bbox_sel(PlannerInfo *root, Oid operator, List *args, int varRelid, CachedOp cachedOp);
extern Selectivity estimate_temporal_bbox_sel(PlannerInfo *root, VariableStatData vardata, ConstantData constantData,
								 CachedOp cachedOp);
extern Selectivity estimate_temporal_position_sel(PlannerInfo *root, VariableStatData vardata,
												  Node *other, bool isgt, bool iseq, CachedOp operator);
extern Selectivity period_sel_internal(PlannerInfo *root, VariableStatData *vardata, Period *constval,
									   Oid operator, StatisticsStrategy strategy);
extern Selectivity scalarineq_sel(PlannerInfo *root, Oid operator, bool isgt, bool iseq,
								  VariableStatData *vardata, Datum constval, Oid consttype,
								  StatisticsStrategy strategy);
extern Selectivity mcv_selectivity_internal(VariableStatData *vardata, FmgrInfo *opproc,
											Datum constval, Oid atttype, bool varonleft, double *sumcommonp,
											StatisticsStrategy strategy);
extern double ineq_histogram_selectivity(PlannerInfo *root, VariableStatData *vardata,
										 FmgrInfo *opproc, bool isgt, bool iseq, Datum constval, Oid consttype,
										 StatisticsStrategy strategy);
extern CachedOp get_temporal_cacheOp(Oid operator);
/*****************************************************************************
 * Internal selectivity functions for Tnumber types.
 *****************************************************************************/
extern Selectivity tnumber_bbox_sel(PlannerInfo *root, Oid operator, List *args, int varRelid, CachedOp cachedOp);
extern Selectivity estimate_tnumber_bbox_sel(PlannerInfo *root, VariableStatData vardata, ConstantData constantData,
											 CachedOp cachedOp);
extern Selectivity estimate_tnumber_position_sel(PlannerInfo *root, VariableStatData vardata,
												 Node *other, bool isgt, bool iseq, CachedOp operator);
extern Selectivity range_sel_internal(PlannerInfo *root, VariableStatData *vardata, Datum constval,
                                      bool isgt, bool iseq, TypeCacheEntry *typcache, StatisticsStrategy strategy);
extern Selectivity calc_range_hist_selectivity(VariableStatData *vardata, Datum constval,
											   TypeCacheEntry *typcache, bool isgt, bool iseq,
											   StatisticsStrategy strategy);
extern Selectivity calc_hist_selectivity_scalar(TypeCacheEntry *typcache, Datum constbound,
												RangeBound *hist, int hist_nvalues, bool equal);
extern int rbound_bsearch(TypeCacheEntry *typcache, Datum value, RangeBound *hist,
						  int hist_length, bool equal);
extern CachedOp get_tnumber_cacheOp(Oid operator);
/*****************************************************************************
<<<<<<< HEAD
 * Helper functions for calculating selectivity of time types.
 *****************************************************************************/

extern double default_period_selectivity(Oid operator);
extern int period_rbound_bsearch(PeriodBound *value, PeriodBound *hist,
                                 int hist_length, bool equal);
extern float8 get_period_position(PeriodBound *value, PeriodBound *hist1,
                                  PeriodBound *hist2);
extern float8 get_len_position(double value, double hist1, double hist2);
extern float8 get_period_distance(PeriodBound *bound1, PeriodBound *bound2);
extern int length_hist_bsearch(Datum *length_hist_values,
                               int length_hist_nvalues, double value, bool equal);
extern double calc_period_hist_selectivity(VariableStatData *vardata,
                                           Period *constval, Oid operator);
extern double calc_period_hist_selectivity_scalar(PeriodBound *constbound,
                                                  PeriodBound *hist, int hist_nvalues, bool equal);
extern double calc_length_hist_frac(Datum *length_hist_values,
                                    int length_hist_nvalues, double length1, double length2, bool equal);
extern double calc_period_hist_selectivity_contained(PeriodBound *lower,
                                                     PeriodBound *upper, PeriodBound *hist_lower, int hist_nvalues,
                                                     Datum *length_hist_values, int length_hist_nvalues);
extern double calc_period_hist_selectivity_contains(PeriodBound *lower,
                                                    PeriodBound *upper,	PeriodBound *hist_lower, int hist_nvalues,
                                                    Datum *length_hist_values, int length_hist_nvalues);
extern double calc_period_hist_selectivity_adjacent(PeriodBound *lower,
                                                    PeriodBound *upper, PeriodBound *hist_lower, PeriodBound *hist_upper,
                                                    int hist_nvalues);
/*****************************************************************************
 * Helper functions for calculating selectivity.
=======
 * Some other helper functions.
>>>>>>> a4f28858
 *****************************************************************************/
extern double lower_or_higher_value_bound(Node *other, bool higher);
extern PeriodBound *lower_or_higher_temporal_bound(Node *other, bool higher);
extern bool get_attstatsslot_internal(AttStatsSlot *sslot, HeapTuple statstuple,
									  int reqkind, Oid reqop, int flags, StatisticsStrategy strategy);
extern double default_temporaltypes_selectivity(Oid operator);
extern void get_const_bounds(Node *other, BBoxBounds *bBoxBounds, bool *numeric,
							 double *lower, double *upper, bool *temporal, Period **period);
extern double var_eq_const(VariableStatData *vardata, Oid operator, Datum constval,
						   bool negate, StatisticsStrategy strategy);
extern bool convert_to_scalar(Oid valuetypid, Datum value, double *scaledvalue,
							  Datum lobound, Datum hibound, Oid boundstypid, double *scaledlobound,
							  double *scaledhibound);
extern double convert_numeric_to_scalar(Oid typid, Datum value);
extern double convert_timevalue_to_scalar(Oid typid, Datum value);
extern bool get_actual_variable_range(PlannerInfo *root, VariableStatData *vardata,
									  Oid sortop, Datum *min, Datum *max);
#define BTREE_AM_OID   403
#endif<|MERGE_RESOLUTION|>--- conflicted
+++ resolved
@@ -18,8 +18,13 @@
 #include <postgres.h>
 #include <catalog/pg_operator.h>
 #include <commands/vacuum.h>
+#include <utils/lsyscache.h>
+#include <utils/rangetypes.h>
 #include <utils/selfuncs.h>
+#include <utils/typcache.h>
+
 #include "Temporal.h"
+#include "OidCache.h"
 
 typedef enum 
 {
@@ -87,41 +92,11 @@
 extern int rbound_bsearch(TypeCacheEntry *typcache, Datum value, RangeBound *hist,
 						  int hist_length, bool equal);
 extern CachedOp get_tnumber_cacheOp(Oid operator);
+
 /*****************************************************************************
-<<<<<<< HEAD
- * Helper functions for calculating selectivity of time types.
+ * Some other helper functions.
  *****************************************************************************/
 
-extern double default_period_selectivity(Oid operator);
-extern int period_rbound_bsearch(PeriodBound *value, PeriodBound *hist,
-                                 int hist_length, bool equal);
-extern float8 get_period_position(PeriodBound *value, PeriodBound *hist1,
-                                  PeriodBound *hist2);
-extern float8 get_len_position(double value, double hist1, double hist2);
-extern float8 get_period_distance(PeriodBound *bound1, PeriodBound *bound2);
-extern int length_hist_bsearch(Datum *length_hist_values,
-                               int length_hist_nvalues, double value, bool equal);
-extern double calc_period_hist_selectivity(VariableStatData *vardata,
-                                           Period *constval, Oid operator);
-extern double calc_period_hist_selectivity_scalar(PeriodBound *constbound,
-                                                  PeriodBound *hist, int hist_nvalues, bool equal);
-extern double calc_length_hist_frac(Datum *length_hist_values,
-                                    int length_hist_nvalues, double length1, double length2, bool equal);
-extern double calc_period_hist_selectivity_contained(PeriodBound *lower,
-                                                     PeriodBound *upper, PeriodBound *hist_lower, int hist_nvalues,
-                                                     Datum *length_hist_values, int length_hist_nvalues);
-extern double calc_period_hist_selectivity_contains(PeriodBound *lower,
-                                                    PeriodBound *upper,	PeriodBound *hist_lower, int hist_nvalues,
-                                                    Datum *length_hist_values, int length_hist_nvalues);
-extern double calc_period_hist_selectivity_adjacent(PeriodBound *lower,
-                                                    PeriodBound *upper, PeriodBound *hist_lower, PeriodBound *hist_upper,
-                                                    int hist_nvalues);
-/*****************************************************************************
- * Helper functions for calculating selectivity.
-=======
- * Some other helper functions.
->>>>>>> a4f28858
- *****************************************************************************/
 extern double lower_or_higher_value_bound(Node *other, bool higher);
 extern PeriodBound *lower_or_higher_temporal_bound(Node *other, bool higher);
 extern bool get_attstatsslot_internal(AttStatsSlot *sslot, HeapTuple statstuple,
