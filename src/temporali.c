--- conflicted
+++ resolved
@@ -865,7 +865,6 @@
 		if (d >= box.xmax)
 			return false;
 	}
-<<<<<<< HEAD
 
 	for (int i = 0; i < ti->count; i++) 
 	{
@@ -981,13 +980,6 @@
 temporali_always_ge(TemporalI *ti, Datum value)
 {
 	return ! temporali_ever_lt(ti, value);
-=======
-	/* Shift bounding box */
-	void *bbox = temporali_bbox_ptr(result); 
-	shift_bbox(bbox, ti->valuetypid, interval);
-	pfree(instants);
-	return result;
->>>>>>> 88fa8af5
 }
 
 /*****************************************************************************
