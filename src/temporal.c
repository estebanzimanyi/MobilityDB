/*****************************************************************************
 *
 * This MobilityDB code is provided under The PostgreSQL License.
 *
 * Copyright (c) 2016-2021, Université libre de Bruxelles and MobilityDB
 * contributors
 *
 * Permission to use, copy, modify, and distribute this software and its
 * documentation for any purpose, without fee, and without a written
 * agreement is hereby granted, provided that the above copyright notice and
 * this paragraph and the following two paragraphs appear in all copies.
 *
 * IN NO EVENT SHALL UNIVERSITE LIBRE DE BRUXELLES BE LIABLE TO ANY PARTY FOR
 * DIRECT, INDIRECT, SPECIAL, INCIDENTAL, OR CONSEQUENTIAL DAMAGES, INCLUDING
 * LOST PROFITS, ARISING OUT OF THE USE OF THIS SOFTWARE AND ITS DOCUMENTATION,
 * EVEN IF UNIVERSITE LIBRE DE BRUXELLES HAS BEEN ADVISED OF THE POSSIBILITY
 * OF SUCH DAMAGE.
 *
 * UNIVERSITE LIBRE DE BRUXELLES SPECIFICALLY DISCLAIMS ANY WARRANTIES,
 * INCLUDING, BUT NOT LIMITED TO, THE IMPLIED WARRANTIES OF MERCHANTABILITY
 * AND FITNESS FOR A PARTICULAR PURPOSE. THE SOFTWARE PROVIDED HEREUNDER IS ON
 * AN "AS IS" BASIS, AND UNIVERSITE LIBRE DE BRUXELLES HAS NO OBLIGATIONS TO
 * PROVIDE MAINTENANCE, SUPPORT, UPDATES, ENHANCEMENTS, OR MODIFICATIONS. 
 *
 *****************************************************************************/

/**
 * @file temporal.c
 * Basic functions for temporal types of any subtype.
 */

#include "temporal.h"

#include <assert.h>
#include <access/heapam.h>
#include <access/htup_details.h>
#if MOBDB_PGSQL_VERSION < 130000
#include <access/tuptoaster.h>
#else
#include <access/heaptoast.h>
#include <access/detoast.h>
#endif
#include <catalog/namespace.h>
#include <libpq/pqformat.h>
#include <utils/builtins.h>
#include <utils/fmgroids.h>
#include <utils/lsyscache.h>
#include <utils/rel.h>
#include <utils/timestamp.h>

#include "period.h"
#include "timeops.h"
#include "temporaltypes.h"
#include "tempcache.h"
#include "temporal_util.h"
#include "temporal_boxops.h"
#include "temporal_parser.h"
#include "rangetypes_ext.h"

#include "tpoint_spatialfuncs.h"
#include "tnpoint_static.h"
#include "tnpoint_spatialfuncs.h"

/*
 * This is required for builds against pgsql
 */
PG_MODULE_MAGIC;

/*****************************************************************************
 * Miscellaneous functions
 *****************************************************************************/

/**
 * Initialize the extension
 */
void
_PG_init(void)
{
  /* elog(WARNING, "This is MobilityDB."); */
  // fill_tempcache();
  temporalgeom_init();
}

/*
 * This is required in a SINGLE file for builds against pgsql
 */
PG_MODULE_MAGIC;

/*****************************************************************************
 * Initialization function
 *****************************************************************************/

/**
 * Initialize the extension
 */
void
_PG_init(void)
{
  /* elog(WARNING, "This is MobilityDB."); */
  temporalgeom_init();
}

/*****************************************************************************
 * Typmod functions
 *****************************************************************************/

/**
 * Array storing the string representation of the concrete subtypes of
 * temporal types
 */
static char *tempsubtypeName[] =
{
  "AnyDuration",
  "Instant",
  "InstantSet",
  "Sequence",
  "SequenceSet"
};

/**
 * Array storing the mapping between the string representation of the
 * subtypes of the temporal types and the corresponding enum value
 */
struct tempsubtype_struct tempsubtype_struct_array[] =
{
  {"ANYTEMPSUBTYPE", ANYTEMPSUBTYPE},
  {"INSTANT", INSTANT},
  {"INSTANTSET", INSTANTSET},
  {"SEQUENCE", SEQUENCE},
  {"SEQUENCESET", SEQUENCESET},
};

/**
 * Returns the string representation of the subtype of the
 * temporal type corresponding to the enum value
 */
const char *
tempsubtype_name(int16 subtype)
{
  return tempsubtypeName[subtype];
}

/**
 * Returns the enum value corresponding to the string representation
 * of the concrete subtype of the temporal type.
 */
bool
tempsubtype_from_string(const char *str, int16 *subtype)
{
  char *tmpstr;
  size_t tmpstartpos, tmpendpos;
  size_t i;

  /* Initialize */
  *subtype = 0;
  /* Locate any leading/trailing spaces */
  tmpstartpos = 0;
  for (i = 0; i < strlen(str); i++)
  {
    if (str[i] != ' ')
    {
      tmpstartpos = i;
      break;
    }
  }
  tmpendpos = strlen(str) - 1;
  for (i = strlen(str) - 1; i != 0; i--)
  {
    if (str[i] != ' ')
    {
      tmpendpos = i;
      break;
    }
  }
  tmpstr = palloc(tmpendpos - tmpstartpos + 2);
  for (i = tmpstartpos; i <= tmpendpos; i++)
    tmpstr[i - tmpstartpos] = str[i];
  /* Add NULL to terminate */
  tmpstr[i - tmpstartpos] = '\0';
  size_t len = strlen(tmpstr);
  /* Now check for the type */
  for (i = 0; i < TEMPSUBTYPE_STRUCT_ARRAY_LEN; i++)
  {
    if (len == strnlen(tempsubtype_struct_array[i].subtypeName, TEMPSUBTYPE_MAX_LEN) &&
      !strncasecmp(tmpstr, tempsubtype_struct_array[i].subtypeName, TEMPSUBTYPE_MAX_LEN))
    {
      *subtype = tempsubtype_struct_array[i].subtype;
      pfree(tmpstr);
      return true;
    }
  }
  pfree(tmpstr);
  return false;
}

/**
 * Ensures that the temporal type of the temporal value corresponds to the typmod
 */
static Temporal *
temporal_valid_typmod(Temporal *temp, int32_t typmod)
{
  /* No typmod (-1) */
  if (typmod < 0)
    return temp;
  int16 typmod_subtype = TYPMOD_GET_SUBTYPE(typmod);
  /* Typmod has a preference */
  if (typmod_subtype != ANYTEMPSUBTYPE && typmod_subtype != temp->subtype)
    ereport(ERROR, (errcode(ERRCODE_INVALID_PARAMETER_VALUE),
      errmsg("Temporal type (%s) does not match column type (%s)",
      tempsubtype_name(temp->subtype), tempsubtype_name(typmod_subtype))));
  return temp;
}

/*****************************************************************************
 * Temporal/base types tests
 *****************************************************************************/

/**
 * Returns true if the Oid is a EXTERNAL temporal type
 *
 * @note Function used in particular in the indexes
 */
bool
temporal_type(Oid temptypid)
{
<<<<<<< HEAD
  if (typid == type_oid(T_TBOOL) || typid == type_oid(T_TINT) ||
    typid == type_oid(T_TFLOAT) || typid == type_oid(T_TTEXT) ||
    typid == type_oid(T_TGEOMPOINT) || typid == type_oid(T_TGEOGPOINT) || 
    typid == type_oid(T_TNPOINT))
=======
  if (temptypid == type_oid(T_TBOOL) || temptypid == type_oid(T_TINT) ||
    temptypid == type_oid(T_TFLOAT) || temptypid == type_oid(T_TTEXT) ||
    temptypid == type_oid(T_TGEOMPOINT) || temptypid == type_oid(T_TGEOGPOINT))
>>>>>>> 78a088e7
    return true;
  return false;
}

/**
 * Ensures that the Oid is a base type supported by MobilityDB
 */
void
ensure_temporal_base_type(Oid basetypid)
{
  if (basetypid != BOOLOID && basetypid != INT4OID &&
    basetypid != FLOAT8OID && basetypid != TEXTOID &&
<<<<<<< HEAD
    basetypid != type_oid(T_GEOMETRY) &&
    basetypid != type_oid(T_GEOGRAPHY) &&
    basetypid != type_oid(T_NPOINT))
    elog(ERROR, "unknown base type: %d", basetypid);
  return;
}

/**
 * Ensures that the Oid is an external or an internal base type
 * supported by MobilityDB
 */
void
ensure_temporal_base_type_all(Oid basetypid)
{
  if (basetypid != BOOLOID && basetypid != INT4OID &&
    basetypid != FLOAT8OID && basetypid != TEXTOID &&
    basetypid != TIMESTAMPTZOID && basetypid != type_oid(T_DOUBLE2) &&
    basetypid != type_oid(T_GEOMETRY) &&
    basetypid != type_oid(T_GEOGRAPHY) &&
    basetypid != type_oid(T_DOUBLE3) &&
    basetypid != type_oid(T_DOUBLE4) &&
    basetypid != type_oid(T_NPOINT))
=======
    basetypid != type_oid(T_DOUBLE2) && basetypid != type_oid(T_DOUBLE3) &&
    basetypid != type_oid(T_DOUBLE4) &&
    basetypid != type_oid(T_GEOMETRY) && basetypid != type_oid(T_GEOGRAPHY))
>>>>>>> 78a088e7
    elog(ERROR, "unknown base type: %d", basetypid);
  return;
}

/**
 * Returns true if the Oid corresponds to a continuous base type
 */
bool
base_type_continuous(Oid basetypid)
{
<<<<<<< HEAD
  if (type == FLOAT8OID || type == type_oid(T_DOUBLE2) ||
    type == type_oid(T_DOUBLE3) || type == type_oid(T_DOUBLE4) ||
    type == type_oid(T_GEOGRAPHY) || type == type_oid(T_GEOMETRY) ||
    type == type_oid(T_NPOINT))
=======
  if (basetypid == FLOAT8OID || basetypid == type_oid(T_DOUBLE2) ||
    basetypid == type_oid(T_DOUBLE3) || basetypid == type_oid(T_DOUBLE4) ||
    basetypid == type_oid(T_GEOGRAPHY) || basetypid == type_oid(T_GEOMETRY))
>>>>>>> 78a088e7
    return true;
  return false;
}

/**
 * Ensures that the Oid is an internal or external base type that is continuous
 */
void
ensure_base_type_continuous(Temporal *temp)
{
<<<<<<< HEAD
  if (basetypid != FLOAT8OID &&
    basetypid != type_oid(T_GEOMETRY) &&
    basetypid != type_oid(T_GEOGRAPHY) &&
    basetypid != type_oid(T_NPOINT))
    elog(ERROR, "unknown continuous base type: %d", basetypid);
=======
  if (! MOBDB_FLAGS_GET_CONTINUOUS(temp->flags))
    elog(ERROR, "unknown continuous base type: %d", temp->basetypid);
>>>>>>> 78a088e7
  return;
}

/**
 * Returns true if the values of the type are passed by value.
 *
 * This function is called only for the base types of the temporal types
 * To avoid a call of the slow function get_typbyval (which makes a lookup
 * call), the known base types are explicitly enumerated.
 */
<<<<<<< HEAD
void
ensure_continuous_base_type_all(Oid basetypid)
{
  if (basetypid != FLOAT8OID &&
    basetypid !=  type_oid(T_DOUBLE2) &&
    basetypid != type_oid(T_GEOMETRY) &&
    basetypid != type_oid(T_GEOGRAPHY) &&
    basetypid != type_oid(T_DOUBLE3) &&
    basetypid != type_oid(T_DOUBLE4) &&
    basetypid != type_oid(T_NPOINT))
    elog(ERROR, "unknown continuous base type: %d", basetypid);
  return;
=======
bool
base_type_byvalue(Oid basetypid)
{
  ensure_temporal_base_type(basetypid);
  if (basetypid == BOOLOID || basetypid == INT4OID || basetypid == FLOAT8OID)
    return true;
  return false;
}

/**
 * Returns the length of type
 *
 * This function is called only for the base types of the temporal types
 * passed by reference. To avoid a call of the slow function get_typlen
 * (which makes a lookup call), the known base types are explicitly enumerated.
 */
int16
base_type_length(Oid basetypid)
{
  ensure_temporal_base_type(basetypid);
  int16 result = 0;
  if (basetypid == type_oid(T_DOUBLE2))
    result = 16;
  else if (basetypid == TEXTOID)
    result = -1;
  else if (basetypid == type_oid(T_GEOMETRY) || basetypid == type_oid(T_GEOGRAPHY))
    result = -1;
  else if (basetypid == type_oid(T_DOUBLE3))
    result = 24;
  else if (basetypid == type_oid(T_DOUBLE4))
    result = 32;
  return result;
>>>>>>> 78a088e7
}

/**
 * Returns true if the Oid is a alpha base type (i.e., those whose bounding
 * box is a period) supported by MobilityDB
 */
bool
talpha_base_type(Oid basetypid)
{
  if (basetypid == BOOLOID || basetypid == TEXTOID)
    return true;
  return false;
}

/**
 * Returns true if the Oid is a temporal number type
 *
 * @note Function used in particular in the indexes
 */
bool
tnumber_type(Oid temptypid)
{
  if (temptypid == type_oid(T_TINT) || temptypid == type_oid(T_TFLOAT))
    return true;
  return false;
}

/**
 * Test whether the Oid is a number base type supported by MobilityDB
 */
bool
tnumber_base_type(Oid basetypid)
{
  if (basetypid == INT4OID || basetypid == FLOAT8OID)
    return true;
  return false;
}

/**
 * Returns true if the Oid is a number base type supported by MobilityDB
 */
void
ensure_tnumber_base_type(Oid basetypid)
{
  if (! tnumber_base_type(basetypid))
    elog(ERROR, "unknown number base type: %d", basetypid);
  return;
}

/**
 * Returns true if the Oid is a temporal number type
 *
 * @note Function used in particular in the indexes
 */
bool
tnumber_range_type(Oid rangetypid)
{
  if (rangetypid == type_oid(T_INTRANGE) || rangetypid == type_oid(T_FLOATRANGE))
    return true;
  return false;
}

/**
 * Ensures that the Oid is a range type
 */
void
ensure_tnumber_range_type(Oid rangetypid)
{
  if (! tnumber_range_type(rangetypid))
    elog(ERROR, "unknown number range type: %d", rangetypid);
  return;
}

/**
 * Returns true if the Oid is a temporal point type
 *
 * @note Function used in particular in the indexes
 */
bool
tgeo_type(Oid temptypid)
{
<<<<<<< HEAD
  if (typid == type_oid(T_TGEOMPOINT) || typid == type_oid(T_TGEOGPOINT) || 
    typid == type_oid(T_TNPOINT))
=======
  if (temptypid == type_oid(T_TGEOMPOINT) || temptypid == type_oid(T_TGEOGPOINT))
>>>>>>> 78a088e7
    return true;
  return false;
}

/*****************************************************************************/

/**
 * Returns true if the Oid is a point base type supported by MobilityDB
 */
bool
tgeo_base_type(Oid basetypid)
{
  if (basetypid == type_oid(T_GEOMETRY) ||
    basetypid == type_oid(T_GEOGRAPHY))
    return true;
  return false;
}

/**
 * Ensures that the Oid is a point base type supported by MobilityDB
 */
void
ensure_tgeo_base_type(Oid basetypid)
{
  if (! tgeo_base_type(basetypid))
    elog(ERROR, "unknown geospatial base type: %d", basetypid);
  return;
}

<<<<<<< HEAD
bool
tspatial_base_type(Oid typid)
{
  if (typid == type_oid(T_GEOMETRY) || typid == type_oid(T_GEOGRAPHY) ||
    typid == type_oid(T_NPOINT))
    return true;
  return false;
}

/*****************************************************************************/
=======
/**
 * Returns true if the temporal type corresponding to the Oid of the
 * base type has its trajectory precomputed
 */
bool
type_has_precomputed_trajectory(Oid basetypid)
{
  if (tgeo_base_type(basetypid))
    return true;
  return false;
}
>>>>>>> 78a088e7

/**
 * Returns the size of the bounding box
 */
size_t
temporal_bbox_size(Oid basetypid)
{
  if (talpha_base_type(basetypid))
    return sizeof(Period);
  if (tnumber_base_type(basetypid))
    return sizeof(TBOX);
  if (tgeo_base_type(basetypid))
    return sizeof(STBOX);
  /* Types without bounding box, for example, tdoubleN */
  return 0;
}

/*****************************************************************************
 * Oid functions
 *****************************************************************************/

/**
 * Returns the Oid of the range type corresponding to the Oid of the
 * base type
 */
Oid
range_oid_from_base(Oid basetypid)
{
  Oid result = 0;
  ensure_tnumber_base_type(basetypid);
  if (basetypid == INT4OID)
    result = type_oid(T_INTRANGE);
  else /* basetypid == FLOAT8OID */
    result = type_oid(T_FLOATRANGE);
  return result;
}

/**
 * Returns the Oid of the temporal type corresponding to the Oid of the
 * base type
 */
Oid
temporal_oid_from_base(Oid basetypid)
{
  Oid result = 0;
  ensure_temporal_base_type(basetypid);
  if (basetypid == BOOLOID)
    result = type_oid(T_TBOOL);
  if (basetypid == INT4OID)
    result = type_oid(T_TINT);
  if (basetypid == FLOAT8OID)
    result = type_oid(T_TFLOAT);
  if (basetypid == TEXTOID)
    result = type_oid(T_TTEXT);
  if (basetypid == type_oid(T_GEOMETRY))
    result = type_oid(T_TGEOMPOINT);
  if (basetypid == type_oid(T_GEOGRAPHY))
    result = type_oid(T_TGEOGPOINT);
  return result;
}

/**
 * Returns the Oid of the base type corresponding to the Oid of the
 * temporal type
 */
Oid
base_oid_from_temporal(Oid temptypid)
{
  assert(temporal_type(temptypid));
  Oid result = 0;
  if (temptypid == type_oid(T_TBOOL))
    result = BOOLOID;
  else if (temptypid == type_oid(T_TINT))
    result = INT4OID;
  else if (temptypid == type_oid(T_TFLOAT))
    result = FLOAT8OID;
  else if (temptypid == type_oid(T_TTEXT))
    result = TEXTOID;
  else if (temptypid == type_oid(T_TGEOMPOINT))
    result = type_oid(T_GEOMETRY);
  else if (temptypid == type_oid(T_TGEOGPOINT))
    result = type_oid(T_GEOGRAPHY);
  return result;
}

/*****************************************************************************
 * Parameter tests
 *****************************************************************************/

/**
 * Ensures that the temporal type is valid
 *
 * @note Used for the dispatch functions
 */
void
ensure_valid_tempsubtype(int16 subtype)
{
  if (subtype != INSTANT && subtype != INSTANTSET &&
    subtype != SEQUENCE && subtype != SEQUENCESET)
    elog(ERROR, "unknown subtype for temporal type: %d", subtype);
  return;
}

/**
 * Ensures that the temporal type is valid
 *
 * @note Used for the the analyze and selectivity functions
 */
void
ensure_valid_tempsubtype_all(int16 subtype)
{
  if (subtype != ANYTEMPSUBTYPE &&
    subtype != INSTANT && subtype != INSTANTSET &&
    subtype != SEQUENCE && subtype != SEQUENCESET)
    elog(ERROR, "unknown subtype for temporal type: %d", subtype);
  return;
}

/**
 * Ensures that the temporal type is a sequence (set)
 */
void
ensure_seq_subtypes(int16 subtype)
{
  if (subtype != SEQUENCE && subtype != SEQUENCESET)
    ereport(ERROR, (errcode(ERRCODE_INVALID_PARAMETER_VALUE),
      errmsg("Input must be a temporal sequence (set)")));
  return;
}

/**
 * Ensures that the elements of the array are of instant subtype
 */
void
ensure_tinstantarr(TInstant **instants, int count)
{
  for (int i = 0; i < count; i++)
  {
    if (instants[i]->subtype != INSTANT)
    {
      pfree(instants);
      ereport(ERROR, (errcode(ERRCODE_INVALID_PARAMETER_VALUE),
        errmsg("Input values must be temporal instants")));
    }
  }
  return;
}

<<<<<<< HEAD
/*****************************************************************************/

/**
 * Ensures that the array is not empty
 *
 * @note Used for the constructor functions
 */
void
ensure_non_empty_array(ArrayType *array)
{
  if (ArrayGetNItems(ARR_NDIM(array), ARR_DIMS(array)) == 0)
    ereport(ERROR, (errcode(ERRCODE_ARRAY_ELEMENT_ERROR),
      errmsg("The input array cannot be empty")));
  return;
}

=======
>>>>>>> 78a088e7
/**
 * Ensure that the temporal value has linear interpolation
 */
void
ensure_linear_interpolation(int16 flags)
{
  if (! MOBDB_FLAGS_GET_LINEAR(flags))
    ereport(ERROR, (errcode(ERRCODE_INVALID_PARAMETER_VALUE),
      errmsg("The temporal value must have linear interpolation")));
  return;
}

/**
 * Ensure that the temporal values have at least one common dimension
 */
void
ensure_common_dimension(int16 flags1, int16 flags2)
{
  if (MOBDB_FLAGS_GET_X(flags1) != MOBDB_FLAGS_GET_X(flags2) &&
    MOBDB_FLAGS_GET_T(flags1) != MOBDB_FLAGS_GET_T(flags2))
    ereport(ERROR, (errcode(ERRCODE_INVALID_PARAMETER_VALUE),
      errmsg("The temporal values must have at least one common dimension")));
  return;
}

/**
 * Ensures that the two temporal values have the same base type
 */
void
ensure_same_base_type(const Temporal *temp1, const Temporal *temp2)
{
  if (temp1->basetypid != temp2->basetypid)
    ereport(ERROR, (errcode(ERRCODE_INTERNAL_ERROR),
      errmsg("The temporal values must be of the same base type")));
  return;
}

/**
 * Ensures that the two temporal values have the same interpolation
 */
void
ensure_same_interpolation(const Temporal *temp1, const Temporal *temp2)
{
  if (MOBDB_FLAGS_GET_LINEAR(temp1->flags) != MOBDB_FLAGS_GET_LINEAR(temp2->flags))
    ereport(ERROR, (errcode(ERRCODE_INTERNAL_ERROR),
      errmsg("The temporal values must be of the same interpolation")));
  return;
}

/**
 * Ensures that the timestamp of the first temporal instant is smaller
 * (or equal if the merge parameter is true) than the one of the second
 * temporal instant. Moreover, ensures that the values are the same
 * if the timestamps are equal
 */
void
ensure_increasing_timestamps(const TInstant *inst1, const TInstant *inst2,
  bool merge)
{
  if ((merge && inst1->t > inst2->t) || (!merge && inst1->t >= inst2->t))
  {
    char *t1 = call_output(TIMESTAMPTZOID, TimestampTzGetDatum(inst1->t));
    char *t2 = call_output(TIMESTAMPTZOID, TimestampTzGetDatum(inst2->t));
    ereport(ERROR, (errcode(ERRCODE_RESTRICT_VIOLATION),
      errmsg("Timestamps for temporal value must be increasing: %s, %s", t1, t2)));
  }
  if (merge && inst1->t == inst2->t &&
    ! datum_eq(tinstant_value(inst1), tinstant_value(inst2), inst1->basetypid))
  {
    char *t1 = call_output(TIMESTAMPTZOID, TimestampTzGetDatum(inst1->t));
    ereport(ERROR, (errcode(ERRCODE_INTERNAL_ERROR),
      errmsg("The temporal values have different value at their overlapping instant %s", t1)));
  }
  return;
}

/**
 * Ensures that all temporal instant values of the array have increasing
 * timestamp (or may be equal if the merge parameter is true), and if they
 * are temporal points, have the same srid and the same dimensionality.
 *
 * @param[in] instants Array of temporal instants
 * @param[in] count Number of elements in the input array
 * @param[in] merge True if a merge operation, which implies that the two
 *   consecutive instants may be equal
 * @param[in] seq True if we a make operation for temporal sequences
 */
void
ensure_valid_tinstantarr(const TInstant **instants, int count, bool merge, bool isseq)
{
  for (int i = 1; i < count; i++)
  {
    ensure_same_interpolation((Temporal *) instants[i - 1], (Temporal *) instants[i]);
    ensure_increasing_timestamps(instants[i - 1], instants[i], merge);
    ensure_spatial_validity((Temporal *) instants[i - 1], (Temporal *) instants[i]);
    if (isseq && instants[0]->basetypid == type_oid(T_NPOINT))
      ensure_same_rid_tnpointinst(instants[i - 1], instants[i]);
  }
  return;
}

/**
 * Ensures that all temporal instant values of the array have increasing
 * timestamp, and if they are temporal points, have the same srid and the
 * same dimensionality
 */
void
ensure_valid_tsequencearr(const TSequence **sequences, int count)
{
  for (int i = 1; i < count; i++)
  {
    ensure_same_interpolation((Temporal *) sequences[i - 1], (Temporal *) sequences[i]);
    if (sequences[i - 1]->period.upper > sequences[i]->period.lower ||
      (sequences[i - 1]->period.upper == sequences[i]->period.lower &&
      sequences[i - 1]->period.upper_inc && sequences[i]->period.lower_inc))
    {
      char *t1 = call_output(TIMESTAMPTZOID, TimestampTzGetDatum(sequences[i - 1]->period.upper));
      char *t2 = call_output(TIMESTAMPTZOID, TimestampTzGetDatum(sequences[i]->period.lower));
      ereport(ERROR, (errcode(ERRCODE_RESTRICT_VIOLATION),
        errmsg("Timestamps for temporal value must be increasing: %s, %s", t1, t2)));
    }
    ensure_spatial_validity((Temporal *)sequences[i - 1], (Temporal *)sequences[i]);
  }
  return;
}

/*****************************************************************************/

/**
 * Ensures that the number is positive
 */
void
ensure_positive_datum(Datum size, Oid type)
{
<<<<<<< HEAD
  Oid result = 0;
  ensure_temporal_base_type(basetypid);
  if (basetypid == BOOLOID)
    result = type_oid(T_TBOOL);
  if (basetypid == INT4OID)
    result = type_oid(T_TINT);
  if (basetypid == FLOAT8OID)
    result = type_oid(T_TFLOAT);
  if (basetypid == TEXTOID)
    result = type_oid(T_TTEXT);
  if (basetypid == type_oid(T_GEOMETRY))
    result = type_oid(T_TGEOMPOINT);
  if (basetypid == type_oid(T_GEOGRAPHY))
    result = type_oid(T_TGEOGPOINT);
  if (basetypid == type_oid(T_NPOINT))
    result = type_oid(T_TNPOINT);
  return result;
=======
  ensure_tnumber_base_type(type);
  if (type == INT4OID)
  {
    int isize = DatumGetInt32(size);
    if (isize <= 0)
      elog(ERROR, "The value must be positive: %d", isize);
  }
  else
  {
    double dsize = DatumGetFloat8(size);
    if (dsize <= 0.0)
      elog(ERROR, "The value must be positive: %f", dsize);
  }
  return;
>>>>>>> 78a088e7
}

/**
 * Ensures that the interval is a positive and absolute duration
 */
void
ensure_valid_duration(const Interval *duration)
{
<<<<<<< HEAD
  assert(temporal_type(temptypid));
  Oid result = 0;
  if (temptypid == type_oid(T_TBOOL))
    result = BOOLOID;
  else if (temptypid == type_oid(T_TINT))
    result = INT4OID;
  else if (temptypid == type_oid(T_TFLOAT))
    result = FLOAT8OID;
  else if (temptypid == type_oid(T_TTEXT))
    result = TEXTOID;
  else if (temptypid == type_oid(T_TGEOMPOINT))
    result = type_oid(T_GEOMETRY);
  else if (temptypid == type_oid(T_TGEOGPOINT))
    result = type_oid(T_GEOGRAPHY);
  else if (temptypid == type_oid(T_TNPOINT))
    result = type_oid(T_NPOINT);
  return result;
=======
  if (duration->month != 0)
  {
    ereport(ERROR, (errcode(ERRCODE_FEATURE_NOT_SUPPORTED),
      errmsg("Interval defined in terms of month, year, century etc. not supported")));
  }
  Interval intervalzero;
  memset(&intervalzero, 0, sizeof(Interval));
  int cmp = call_function2(interval_cmp, PointerGetDatum(duration),
    PointerGetDatum(&intervalzero));
  if (cmp <= 0)
  {
    char *t = call_output(INTERVALOID, PointerGetDatum(duration));
    elog(ERROR, "The interval must be positive: %s", t);
  }
  return;
>>>>>>> 78a088e7
}

/**
 * Ensures that the array is not empty
 *
 * @note Used for the constructor functions
 */
void
ensure_non_empty_array(ArrayType *array)
{
  if (ArrayGetNItems(ARR_NDIM(array), ARR_DIMS(array)) == 0)
    ereport(ERROR, (errcode(ERRCODE_ARRAY_ELEMENT_ERROR),
      errmsg("The input array cannot be empty")));
  return;
}

/*****************************************************************************
 * Miscellaneous functions
 *****************************************************************************/

/**
 * Returns a copy of the temporal value
 */
Temporal *
temporal_copy(const Temporal *temp)
{
  Temporal *result = (Temporal *) palloc0(VARSIZE(temp));
  memcpy(result, temp, VARSIZE(temp));
  return result;
}

/**
 * Temporally intersect the two temporal values
 *
 * @param[in] temp1,temp2 Input values
 * @param[in] mode Either intersection or synchronization
 * @param[out] inter1,inter2 Output values
 * @result Returns false if the values do not overlap on time
 */
bool
intersection_temporal_temporal(const Temporal *temp1, const Temporal *temp2,
  TIntersection mode, Temporal **inter1, Temporal **inter2)
{
  bool result = false;
  ensure_valid_tempsubtype(temp1->subtype);
  ensure_valid_tempsubtype(temp2->subtype);
  if (temp1->subtype == INSTANT)
  {
    if (temp2->subtype == INSTANT)
      result = intersection_tinstant_tinstant(
        (TInstant *) temp1, (TInstant *) temp2,
        (TInstant **) inter1, (TInstant **) inter2);
    else if (temp2->subtype == INSTANTSET)
      result = intersection_tinstant_tinstantset(
        (TInstant *) temp1, (TInstantSet *) temp2,
        (TInstant **) inter1, (TInstant **) inter2);
    else if (temp2->subtype == SEQUENCE)
      result = intersection_tinstant_tsequence(
        (TInstant *) temp1, (TSequence *) temp2,
        (TInstant **) inter1, (TInstant **) inter2);
    else /* temp2->subtype == SEQUENCESET */
      result = intersection_tinstant_tsequenceset(
        (TInstant *) temp1, (TSequenceSet *) temp2,
        (TInstant **) inter1, (TInstant **) inter2);
  }
  else if (temp1->subtype == INSTANTSET)
  {
    if (temp2->subtype == INSTANT)
      result = intersection_tinstantset_tinstant(
        (TInstantSet *) temp1, (TInstant *) temp2,
        (TInstant **) inter1, (TInstant **) inter2);
    else if (temp2->subtype == INSTANTSET)
      result = intersection_tinstantset_tinstantset(
        (TInstantSet *) temp1, (TInstantSet *) temp2,
        (TInstantSet **) inter1, (TInstantSet **) inter2);
    else if (temp2->subtype == SEQUENCE)
      result = intersection_tinstantset_tsequence(
        (TInstantSet *) temp1, (TSequence *) temp2,
        (TInstantSet **) inter1, (TInstantSet **) inter2);
    else /* temp2->subtype == SEQUENCESET */
      result = intersection_tinstantset_tsequenceset(
        (TInstantSet *) temp1, (TSequenceSet *) temp2,
        (TInstantSet **) inter1, (TInstantSet **) inter2);
  }
  else if (temp1->subtype == SEQUENCE)
  {
    if (temp2->subtype == INSTANT)
      result = intersection_tsequence_tinstant(
        (TSequence *) temp1, (TInstant *) temp2,
        (TInstant **) inter1, (TInstant **) inter2);
    else if (temp2->subtype == INSTANTSET)
      result = intersection_tsequence_tinstantset(
        (TSequence *) temp1, (TInstantSet *) temp2,
        (TInstantSet **) inter1, (TInstantSet **) inter2);
    else if (temp2->subtype == SEQUENCE)
      result = synchronize_tsequence_tsequence(
          (TSequence *) temp1, (TSequence *) temp2,
          (TSequence **) inter1, (TSequence **) inter2,
            mode == SYNCHRONIZE_CROSS);
    else /* temp2->subtype == SEQUENCESET */
      result = intersection_tsequence_tsequenceset(
          (TSequence *) temp1, (TSequenceSet *) temp2, mode,
          (TSequenceSet **) inter1, (TSequenceSet **) inter2);
  }
  else /* temp1->subtype == SEQUENCESET */
  {
    if (temp2->subtype == INSTANT)
      result = intersection_tsequenceset_tinstant(
        (TSequenceSet *) temp1, (TInstant *) temp2,
        (TInstant **) inter1, (TInstant **) inter2);
    else if (temp2->subtype == INSTANTSET)
      result = intersection_tsequenceset_tinstantset(
        (TSequenceSet *) temp1, (TInstantSet *) temp2,
        (TInstantSet **) inter1, (TInstantSet **) inter2);
    else if (temp2->subtype == SEQUENCE)
      result = synchronize_tsequenceset_tsequence(
          (TSequenceSet *) temp1, (TSequence *) temp2, mode,
          (TSequenceSet **) inter1, (TSequenceSet **) inter2);
    else /* temp2->subtype == SEQUENCESET */
      result = synchronize_tsequenceset_tsequenceset(
        (TSequenceSet *) temp1, (TSequenceSet *) temp2, mode,
        (TSequenceSet **) inter1, (TSequenceSet **) inter2);
  }
  return result;
}

/*****************************************************************************
 * Version functions
 *****************************************************************************/

PG_FUNCTION_INFO_V1(mobilitydb_version);
/**
 * Version of the MobilityDB extension
 */
PGDLLEXPORT Datum
mobilitydb_version(PG_FUNCTION_ARGS)
{
  char *ver = MOBDB_VERSION_STR;
  text *result = cstring_to_text(ver);
  PG_RETURN_TEXT_P(result);
}

PG_FUNCTION_INFO_V1(mobilitydb_full_version);
/**
 * Versions of the MobilityDB extension and its dependencies
 */
PGDLLEXPORT Datum
mobilitydb_full_version(PG_FUNCTION_ARGS)
{
  char ver[128];
  text *result;

  snprintf(ver, 128, "%s, %s, %s", MOBDB_VERSION_STR,
    MOBDB_PGSQL_VERSION_STR, MOBDB_POSTGIS_VERSION_STR);
  ver[127] = '\0';

  result = cstring_to_text(ver);
  PG_RETURN_TEXT_P(result);
}

/*****************************************************************************
 * Input/output functions
 *****************************************************************************/

PG_FUNCTION_INFO_V1(temporal_in);
/**
 * Generic input function for temporal types
 *
 * @note Examples of input for temporal instant values:
 * @code
 * false @ 2012-01-01 08:00:00
 * 1.5 @ 2012-01-01 08:00:00
 * @endcode
 */
PGDLLEXPORT Datum
temporal_in(PG_FUNCTION_ARGS)
{
  char *input = PG_GETARG_CSTRING(0);
  Oid temptypid = PG_GETARG_OID(1);
  int32 temp_typmod = -1;
  Oid basetypid = temporal_basetypid(temptypid);
  Temporal *result = temporal_parse(&input, basetypid);
  if (PG_NARGS() > 2 && !PG_ARGISNULL(2))
    temp_typmod = PG_GETARG_INT32(2);
  if (temp_typmod >= 0)
    result = temporal_valid_typmod(result, temp_typmod);
  PG_RETURN_POINTER(result);
}

/**
 * Returns the string representation of the temporal value
 * (dispatch function)
 *
 * @param[in] temp Temporal value
 * @param[in] value_out Function called to output the base value
 * depending on its Oid
 */
char *
temporal_to_string(const Temporal *temp, char *(*value_out)(Oid, Datum))
{
  char *result;
  ensure_valid_tempsubtype(temp->subtype);
  if (temp->subtype == INSTANT)
    result = tinstant_to_string((TInstant *) temp, value_out);
  else if (temp->subtype == INSTANTSET)
    result = tinstantset_to_string((TInstantSet *) temp, value_out);
  else if (temp->subtype == SEQUENCE)
    result = tsequence_to_string((TSequence *) temp, false, value_out);
  else /* temp->subtype == SEQUENCESET */
    result = tsequenceset_to_string((TSequenceSet *) temp, value_out);
  return result;
}

PG_FUNCTION_INFO_V1(temporal_out);
/**
 * Generic output function for temporal types
 */
PGDLLEXPORT Datum
temporal_out(PG_FUNCTION_ARGS)
{
  Temporal *temp = PG_GETARG_TEMPORAL(0);
  char *result = temporal_to_string(temp, &call_output);
  PG_FREE_IF_COPY(temp, 0);
  PG_RETURN_CSTRING(result);
}

/**
 * Write the binary representation of the temporal value
 * into the buffer (dispatch function)
 *
 * @param[in] temp Temporal value
 * @param[in] buf Buffer
 */
void
temporal_write(const Temporal *temp, StringInfo buf)
{
  pq_sendbyte(buf, (uint8) temp->subtype);
  ensure_valid_tempsubtype(temp->subtype);
  if (temp->subtype == INSTANT)
    tinstant_write((TInstant *) temp, buf);
  else if (temp->subtype == INSTANTSET)
    tinstantset_write((TInstantSet *) temp, buf);
  else if (temp->subtype == SEQUENCE)
    tsequence_write((TSequence *) temp, buf);
  else /* temp->subtype == SEQUENCESET */
    tsequenceset_write((TSequenceSet *) temp, buf);
  return;
}

PG_FUNCTION_INFO_V1(temporal_send);
/*
 * Generic send function for temporal types
 */
PGDLLEXPORT Datum
temporal_send(PG_FUNCTION_ARGS)
{
  Temporal *temp = PG_GETARG_TEMPORAL(0);
  StringInfoData buf;
  pq_begintypsend(&buf);
  temporal_write(temp, &buf) ;
  PG_FREE_IF_COPY(temp, 0);
  PG_RETURN_BYTEA_P(pq_endtypsend(&buf));
}

/**
 * Returns a new temporal value from its binary representation
 * read from the buffer (dispatch function)
 *
 * @param[in] buf Buffer
 * @param[in] basetypid Oid of the base type
 */
Temporal *
temporal_read(StringInfo buf, Oid basetypid)
{
  int16 type = (int16) pq_getmsgbyte(buf);
  Temporal *result;
  ensure_valid_tempsubtype(type);
  if (type == INSTANT)
    result = (Temporal *) tinstant_read(buf, basetypid);
  else if (type == INSTANTSET)
    result = (Temporal *) tinstantset_read(buf, basetypid);
  else if (type == SEQUENCE)
    result = (Temporal *) tsequence_read(buf, basetypid);
  else /* type == SEQUENCESET */
    result = (Temporal *) tsequenceset_read(buf, basetypid);
  return result;
}

PG_FUNCTION_INFO_V1(temporal_recv);
/**
 * Generic receive function for temporal types
 */
PGDLLEXPORT Datum
temporal_recv(PG_FUNCTION_ARGS)
{
  StringInfo buf = (StringInfo)PG_GETARG_POINTER(0);
  Oid temptypid = PG_GETARG_OID(1);
  Oid basetypid = temporal_basetypid(temptypid);
  Temporal *result = temporal_read(buf, basetypid) ;
  PG_RETURN_POINTER(result);
}

PG_FUNCTION_INFO_V1(temporal_typmod_in);
/**
 * Input typmod information for temporal types
 */
PGDLLEXPORT Datum
temporal_typmod_in(PG_FUNCTION_ARGS)
{
  ArrayType *array = PG_GETARG_ARRAYTYPE_P(0);
  Datum *elem_values;
  int n = 0;

  if (ARR_ELEMTYPE(array) != CSTRINGOID)
    ereport(ERROR, (errcode(ERRCODE_ARRAY_ELEMENT_ERROR),
      errmsg("typmod array must be type cstring[]")));
  if (ARR_NDIM(array) != 1)
    ereport(ERROR, (errcode(ERRCODE_ARRAY_SUBSCRIPT_ERROR),
      errmsg("typmod array must be one-dimensional")));
  if (ARR_HASNULL(array))
    ereport(ERROR, (errcode(ERRCODE_NULL_VALUE_NOT_ALLOWED),
      errmsg("typmod array must not contain nulls")));

  deconstruct_array(array, CSTRINGOID, -2, false, 'c', &elem_values, NULL, &n);
  if (n != 1)
    ereport(ERROR, (errcode(ERRCODE_INVALID_PARAMETER_VALUE),
      errmsg("Invalid temporal type modifier")));

  /* Temporal Type */
  char *s = DatumGetCString(elem_values[0]);
  if (strlen(s) == 0)
    ereport(ERROR, (errcode(ERRCODE_INVALID_PARAMETER_VALUE),
      errmsg("Empty temporal type modifier")));
    
  int16 subtype = ANYTEMPSUBTYPE;
  if (!tempsubtype_from_string(s, &subtype))
    ereport(ERROR, (errcode(ERRCODE_INVALID_PARAMETER_VALUE),
      errmsg("Invalid temporal type modifier: %s", s)));

  pfree(elem_values);
  PG_RETURN_INT32((int32) subtype);
}

PG_FUNCTION_INFO_V1(temporal_typmod_out);
/**
 * Output typmod information for temporal types
 */
PGDLLEXPORT Datum
temporal_typmod_out(PG_FUNCTION_ARGS)
{
  char *s = (char *) palloc(64);
  char *str = s;
  int32 typmod = PG_GETARG_INT32(0);
  int16 subtype = TYPMOD_GET_SUBTYPE(typmod);
  /* No type? Then no typmod at all. Return empty string.  */
  if (typmod < 0 || !subtype)
  {
    *str = '\0';
    PG_RETURN_CSTRING(str);
  }
  sprintf(str, "(%s)", tempsubtype_name(subtype));
  PG_RETURN_CSTRING(s);
}

PG_FUNCTION_INFO_V1(temporal_enforce_typmod);
/**
 * Enforce typmod information for temporal types
 */
PGDLLEXPORT Datum temporal_enforce_typmod(PG_FUNCTION_ARGS)
{
  Temporal *temp = PG_GETARG_TEMPORAL(0);
  int32 typmod = PG_GETARG_INT32(1);
  /* Check if temporal typmod is consistent with the supplied one */
  temp = temporal_valid_typmod(temp, typmod);
  PG_RETURN_POINTER(temp);
}

/*****************************************************************************
 * Constructor functions
 ****************************************************************************/

PG_FUNCTION_INFO_V1(tinstant_constructor);
/**
 * Construct a temporal instant value from the arguments
 */
PGDLLEXPORT Datum
tinstant_constructor(PG_FUNCTION_ARGS)
{
  Datum value = PG_GETARG_ANYDATUM(0);
  TimestampTz t = PG_GETARG_TIMESTAMPTZ(1);
  Oid  basetypid = get_fn_expr_argtype(fcinfo->flinfo, 0);
  Temporal *result = (Temporal *) tinstant_make(value, t, basetypid);
  PG_RETURN_POINTER(result);
}

PG_FUNCTION_INFO_V1(tinstantset_constructor);
/**
 * Construct a temporal instant set value from the array of temporal
 * instant values
 */
PGDLLEXPORT Datum
tinstantset_constructor(PG_FUNCTION_ARGS)
{
  ArrayType *array = PG_GETARG_ARRAYTYPE_P(0);
  ensure_non_empty_array(array);
  int count;
  TInstant **instants = (TInstant **) temporalarr_extract(array, &count);
  ensure_tinstantarr(instants, count);
  Temporal *result = (Temporal *) tinstantset_make((const TInstant **) instants,
    count, MERGE_NO);
  pfree(instants);
  PG_FREE_IF_COPY(array, 0);
  PG_RETURN_POINTER(result);
}

/**
 * Construct a temporal sequence value from the array of temporal
 * instant values
 */
Datum
tsequence_constructor(FunctionCallInfo fcinfo, bool get_interp)
{
  ArrayType *array = PG_GETARG_ARRAYTYPE_P(0);
  bool lower_inc = PG_GETARG_BOOL(1);
  bool upper_inc = PG_GETARG_BOOL(2);
  bool linear = get_interp ? PG_GETARG_BOOL(3) : STEP;
  ensure_non_empty_array(array);
  int count;
  TInstant **instants = (TInstant **) temporalarr_extract(array, &count);
  ensure_tinstantarr(instants, count);
  Temporal *result = (Temporal *) tsequence_make((const TInstant **) instants,
    count, lower_inc, upper_inc, linear, NORMALIZE);
  pfree(instants);
  PG_FREE_IF_COPY(array, 0);
  PG_RETURN_POINTER(result);
}

PG_FUNCTION_INFO_V1(tstepseq_constructor);
/**
 * Construct a temporal sequence value with stepwise interpolation from
 * the array of temporal instant values
 */
PGDLLEXPORT Datum
tstepseq_constructor(PG_FUNCTION_ARGS)
{
  return tsequence_constructor(fcinfo, false);
}

PG_FUNCTION_INFO_V1(tlinearseq_constructor);
/**
 * Construct a temporal sequence value with linear or stepwise
 * interpolation from the array of temporal instant values
 */
PGDLLEXPORT Datum
tlinearseq_constructor(PG_FUNCTION_ARGS)
{
  return tsequence_constructor(fcinfo, true);
}

PG_FUNCTION_INFO_V1(tsequenceset_constructor);
/**
 * Construct a temporal sequence set value from the array of temporal
 * sequence values
 */
PGDLLEXPORT Datum
tsequenceset_constructor(PG_FUNCTION_ARGS)
{
  ArrayType *array = PG_GETARG_ARRAYTYPE_P(0);
  ensure_non_empty_array(array);
  int count;
  TSequence **sequences = (TSequence **) temporalarr_extract(array, &count);
  bool linear = MOBDB_FLAGS_GET_LINEAR(sequences[0]->flags);
  /* Ensure that all values are of sequence subtype and of the same interpolation */
  for (int i = 0; i < count; i++)
  {
    if (sequences[i]->subtype != SEQUENCE)
    {
      PG_FREE_IF_COPY(array, 0);
      ereport(ERROR, (errcode(ERRCODE_INVALID_PARAMETER_VALUE),
        errmsg("Input values must be temporal sequences")));
    }
    if (MOBDB_FLAGS_GET_LINEAR(sequences[i]->flags) != linear)
    {
      PG_FREE_IF_COPY(array, 0);
      ereport(ERROR, (errcode(ERRCODE_INVALID_PARAMETER_VALUE),
        errmsg("Input sequences must have the same interpolation")));
    }
  }
  Temporal *result = (Temporal *) tsequenceset_make(
    (const TSequence **) sequences, count, NORMALIZE);
  pfree(sequences);
  PG_FREE_IF_COPY(array, 0);
  PG_RETURN_POINTER(result);
}

/*****************************************************************************
 * Tranformation functions
 ****************************************************************************/

PG_FUNCTION_INFO_V1(temporal_append_tinstant);
/**
 * Append an instant to the end of a temporal value
 */
PGDLLEXPORT Datum
temporal_append_tinstant(PG_FUNCTION_ARGS)
{
  Temporal *temp = PG_GETARG_TEMPORAL(0);
  Temporal *inst = PG_GETARG_TEMPORAL(1);
  /* Validity tests */
  if (inst->subtype != INSTANT)
    ereport(ERROR, (errcode(ERRCODE_INTERNAL_ERROR),
      errmsg("The second argument must be of instant subtype")));
  ensure_same_base_type(temp, (Temporal *) inst);
  /* The test to ensure the increasing timestamps must be done in the
   * specific function since the inclusive/exclusive bounds must be
   * taken into account for temporal sequences and sequence sets */
  ensure_spatial_validity(temp, inst);

  Temporal *result;
  ensure_valid_tempsubtype(temp->subtype);
  if (temp->subtype == INSTANT)
    result = (Temporal *) tinstant_merge((TInstant *) temp, (TInstant *) inst);
  else if (temp->subtype == INSTANTSET)
    result = (Temporal *) tinstantset_append_tinstant((TInstantSet *) temp,
      (TInstant *) inst);
  else if (temp->subtype == SEQUENCE)
    result = (Temporal *) tsequence_append_tinstant((TSequence *) temp,
      (TInstant *) inst);
  else /* temp->subtype == SEQUENCESET */
    result = (Temporal *) tsequenceset_append_tinstant((TSequenceSet *) temp,
      (TInstant *) inst);

  PG_FREE_IF_COPY(temp, 0);
  PG_FREE_IF_COPY(inst, 1);
  PG_RETURN_POINTER(result);
}

/**
 * Convert two temporal values into a common subtype
 *
 * @param[in] temp1,temp2 Input values
 * @param[out] out1,out2 Output values
 */
static void
temporal_convert_same_type(const Temporal *temp1, const Temporal *temp2,
  Temporal **out1, Temporal **out2)
{
  assert(temp1->basetypid == temp2->basetypid);
  ensure_valid_tempsubtype(temp1->subtype);
  ensure_valid_tempsubtype(temp2->subtype);

  /* If both are of the same subtype do nothing */
  if (temp1->subtype == temp2->subtype)
  {
    *out1 = temporal_copy(temp1);
    *out2 = temporal_copy(temp2);
    return;
  }

  /* Different subtype */
  bool swap = false;
  Temporal *new1, *new2;
  if (temp1->subtype > temp2->subtype)
  {
    new1 = (Temporal *) temp2;
    new2 = (Temporal *) temp1;
    swap = true;
  }
  else
  {
    new1 = (Temporal *) temp1;
    new2 = (Temporal *) temp2;
  }

  Temporal *new, *newts = NULL;
  if (new1->subtype == INSTANT)
  {
    if (new2->subtype == INSTANTSET)
      new = (Temporal *) tinstant_to_tinstantset((TInstant *) new1);
    else if (new2->subtype == SEQUENCE)
      new = (Temporal *) tinstant_to_tsequence((TInstant *) new1,
        MOBDB_FLAGS_GET_LINEAR(new2->flags));
    else /* new2->subtype == SEQUENCESET */
      new = (Temporal *) tinstant_to_tsequenceset((TInstant *) new1,
      MOBDB_FLAGS_GET_LINEAR(new2->flags));
  }
  else if (new1->subtype == INSTANTSET)
  {
    if (new2->subtype == SEQUENCE)
    {
      if (((TInstantSet *) new1)->count == 1)
        new = (Temporal *) tinstantset_to_tsequence((TInstantSet *) new1,
          MOBDB_FLAGS_GET_LINEAR(new2->flags));
      else
      {
        new = (Temporal *) tinstantset_to_tsequenceset((TInstantSet *) new1,
          MOBDB_FLAGS_GET_LINEAR(new2->flags));
        newts = (Temporal *) tsequence_to_tsequenceset((TSequence *) new2);
      }
    }
    else /* new2->subtype == SEQUENCESET */
      new = (Temporal *) tinstantset_to_tsequenceset((TInstantSet *) new1,
        MOBDB_FLAGS_GET_LINEAR(new2->flags));
  }
  else /* new1->subtype == SEQUENCE && new2->subtype == SEQUENCESET */
    new = (Temporal *) tsequence_to_tsequenceset((TSequence *) new1);
  if (swap)
  {
    *out1 = (newts == NULL) ? temporal_copy(temp1) : newts;
    *out2 = new;
  }
  else
  {
    *out1 = new;
    *out2 = (newts == NULL) ? temporal_copy(temp2) : newts;
  }
  return;
}

PG_FUNCTION_INFO_V1(temporal_merge);
/**
 * Merge the two temporal values
 *
 * @result Merged value. Returns NULL if both arguments are NULL.
 * If one argument is null the other argument is output.
 */
PGDLLEXPORT Datum
temporal_merge(PG_FUNCTION_ARGS)
{
  Temporal *temp1 = PG_ARGISNULL(0) ? NULL : PG_GETARG_TEMPORAL(0);
  Temporal *temp2 = PG_ARGISNULL(1) ? NULL : PG_GETARG_TEMPORAL(1);

  Temporal *result;
  /* Can't do anything with null inputs */
  if (!temp1 && !temp2)
    PG_RETURN_NULL();
  /* One argument is null, return a copy of the other temporal */
  if (!temp1)
  {
    result = temporal_copy(temp2);
    PG_FREE_IF_COPY(temp2, 1);
    PG_RETURN_POINTER(result);
  }
  if (!temp2)
  {
    result = temporal_copy(temp1);
    PG_FREE_IF_COPY(temp1, 0);
    PG_RETURN_POINTER(result);
  }

  /* Both arguments are temporal */
  ensure_same_base_type(temp1, temp2);
  ensure_same_interpolation(temp1, temp2);

  /* Convert to the same subtype if possible */
  Temporal *new1, *new2;
  temporal_convert_same_type(temp1, temp2, &new1, &new2);

  ensure_valid_tempsubtype(new1->subtype);
  if (new1->subtype == INSTANT)
    result = tinstant_merge(
      (TInstant *) new1, (TInstant *)new2);
  else if (new1->subtype == INSTANTSET)
    result = (Temporal *) tinstantset_merge(
      (TInstantSet *)new1, (TInstantSet *)new2);
  else if (new1->subtype == SEQUENCE)
    result = (Temporal *) tsequence_merge((TSequence *)new1,
      (TSequence *)new2);
  else /* new1->subtype == SEQUENCESET */
    result = (Temporal *) tsequenceset_merge((TSequenceSet *)new1,
      (TSequenceSet *)new2);
  if (temp1 != new1)
    pfree(new1);
  if (temp2 != new2)
    pfree(new2);
  PG_FREE_IF_COPY(temp1, 0);
  PG_FREE_IF_COPY(temp2, 1);
  PG_RETURN_POINTER(result);
}

/**
 * Convert the array of temporal values into a common subtype
 *
 * @param[in] temparr Array of values
 * @param[in] count Number of values
 * @param[in] subtype common subtype
 * @result  Array of output values
 */
static Temporal **
temporalarr_convert_subtype(Temporal **temparr, int count, int16 subtype)
{
  ensure_valid_tempsubtype(subtype);
  Temporal **result = palloc(sizeof(Temporal *) * count);
  for (int i = 0; i < count; i++)
  {
    assert(subtype >= temparr[i]->subtype);
    if (temparr[i]->subtype == subtype)
      result[i] = temporal_copy(temparr[i]);
    else if (temparr[i]->subtype == INSTANT)
    {
      if (subtype == INSTANTSET)
        result[i] = (Temporal *) tinstant_to_tinstantset((TInstant *) temparr[i]);
      else if (subtype == SEQUENCE)
        result[i] = (Temporal *) tinstant_to_tsequence((TInstant *) temparr[i],
          MOBDB_FLAGS_GET_LINEAR(temparr[i]->flags));
      else /* subtype == SEQUENCESET */
        result[i] = (Temporal *) tinstant_to_tsequenceset((TInstant *) temparr[i],
          MOBDB_FLAGS_GET_LINEAR(temparr[i]->flags));
    }
    else if (temparr[i]->subtype == INSTANTSET)
    {
      /* An instant set can only be converted to a sequence set */
      assert(subtype == SEQUENCESET);
      result[i] = (Temporal *) tinstantset_to_tsequenceset((TInstantSet *) temparr[i],
        MOBDB_FLAGS_GET_LINEAR(temparr[i]->flags));
    }
    else /* temparr[i]->subtype == SEQUENCE && subtype == SEQUENCESET */
      result[i] = (Temporal *) tsequence_to_tsequenceset((TSequence *) temparr[i]);
  }
  return result;
}

PG_FUNCTION_INFO_V1(temporal_merge_array);
/**
 * Merge the array of temporal values
 */
PGDLLEXPORT Datum
temporal_merge_array(PG_FUNCTION_ARGS)
{
  ArrayType *array = PG_GETARG_ARRAYTYPE_P(0);
  ensure_non_empty_array(array);
  int count;
  Temporal **temparr = temporalarr_extract(array, &count);
  if (count == 1)
  {
    Temporal *result = temporal_copy(temparr[0]);
    pfree(temparr);
    PG_FREE_IF_COPY(array, 0);
    PG_RETURN_POINTER(result);
  }

  /* Ensure all values have the same interpolation and determine
   * temporal subtype of the result */
  int16 subtype = temparr[0]->subtype;
  bool interpolation = MOBDB_FLAGS_GET_LINEAR(temparr[0]->flags);
  for (int i = 1; i < count; i++)
  {
    if (MOBDB_FLAGS_GET_LINEAR(temparr[i]->flags) != interpolation)
    {
      PG_FREE_IF_COPY(array, 0);
      ereport(ERROR, (errcode(ERRCODE_INVALID_PARAMETER_VALUE),
        errmsg("Input values must be of the same interpolation")));
    }
    if (subtype != temparr[i]->subtype)
    {
      /* A TInstantSet cannot be converted to a TSequence */
      int16 newsubtype = Max((int16) subtype, (int16) temparr[i]->subtype);
      if (subtype == INSTANTSET && newsubtype == SEQUENCE)
        newsubtype = SEQUENCESET;
      subtype = newsubtype;
    }
  }
  /* Convert all temporal values to a single subtype if needed */
  Temporal **newtemps;
  if (subtype != temparr[0]->subtype)
    newtemps = temporalarr_convert_subtype(temparr, count, subtype);
  else
    newtemps = temparr;

  Temporal *result;
  ensure_valid_tempsubtype(subtype);
  if (subtype == INSTANT)
    result = (Temporal *) tinstant_merge_array(
      (const TInstant **) newtemps, count);
  else if (subtype == INSTANTSET)
    result = tinstantset_merge_array(
      (const TInstantSet **) newtemps, count);
  else if (subtype == SEQUENCE)
    result = (Temporal *) tsequence_merge_array(
      (const TSequence **) newtemps, count);
  else /* subtype == SEQUENCESET */
    result = (Temporal *) tsequenceset_merge_array(
      (const TSequenceSet **) newtemps, count);

  pfree(temparr);
  if (subtype != temparr[0]->subtype)
    pfree_array((void **) newtemps, count);

  PG_FREE_IF_COPY(array, 0);
  PG_RETURN_POINTER(result);
}

/**
 * Transform a temporal value into a constant value with the same time frame
 * (internal function)
 */
Temporal *
temporal_from_base(const Temporal *temp, Datum value, Oid basetypid,
  bool linear)
{
  Temporal *result;
  ensure_valid_tempsubtype(temp->subtype);
  if (temp->subtype == INSTANT)
  {
    TInstant *inst = (TInstant *) temp;
    result = (Temporal *) tinstant_make(value, inst->t, basetypid);
  }
  else if (temp->subtype == INSTANTSET)
  {
    TInstantSet *ti = (TInstantSet *) temp;
    TimestampTz *times = tinstantset_timestamps1(ti);
    TInstant **instants = palloc(sizeof(TInstant *) * ti->count);
    for (int i = 0; i < ti->count; i++)
      instants[i] = tinstant_make(value, times[i], basetypid);
    result = (Temporal *) tinstantset_make_free(instants, ti->count, MERGE_NO);
    pfree(times);
  }
  else if (temp->subtype == SEQUENCE)
  {
    TSequence *seq = (TSequence *) temp;
    result = (Temporal *) tsequence_from_base_internal(value, basetypid, 
      &seq->period, linear);
  }
  else /* temp->subtype == SEQUENCESET */
  {
    TSequenceSet *ts = (TSequenceSet *) temp;
    TSequence **sequences = palloc(sizeof(TSequence *) * ts->count);
    for (int i = 0; i < ts->count; i++)
    {
      const TSequence *seq = tsequenceset_seq_n(ts, i);
      sequences[i] = tsequence_from_base_internal(value, basetypid, 
        &seq->period, linear);
    }
    result = (Temporal *) tsequenceset_make_free(sequences, ts->count,
      NORMALIZE_NO);
  }
  return result;
}

/*****************************************************************************
 * Cast functions
 *****************************************************************************/

/**
 * Cast a temporal integer to an intrange.
 * Note that the temporal subtypes having with bounding box are
 * INSTANTSET, SEQUENCE, and SEQUENCESET
 */
RangeType *
tint_range(const Temporal *temp)
{
  ensure_valid_tempsubtype(temp->subtype);
  if (temp->subtype == INSTANT)
  {
    Datum value = tinstant_value((TInstant *) temp);
    return range_make(value, value, true, true, temp->basetypid);
  }

  TBOX *box;
  if (temp->subtype == INSTANTSET)
    box = tinstantset_bbox_ptr((TInstantSet *) temp);
  else if (temp->subtype == SEQUENCE)
    box = tsequence_bbox_ptr((TSequence *) temp);
  else /* temp->subtype == SEQUENCESET */
    box = tsequenceset_bbox_ptr((TSequenceSet *) temp);
  Datum min = Int32GetDatum(((int) box->xmin));
  Datum max = Int32GetDatum(((int) box->xmax));
  return range_make(min, max, true, true, INT4OID);
}

PG_FUNCTION_INFO_V1(tint_to_range);
/**
 * Cast the temporal integer value as an intrange
 */
PGDLLEXPORT Datum
tint_to_range(PG_FUNCTION_ARGS)
{
  Temporal *temp = PG_GETARG_TEMPORAL(0);
  RangeType *result = tint_range(temp);
  PG_FREE_IF_COPY(temp, 0);
  PG_RETURN_POINTER(result);
}

PG_FUNCTION_INFO_V1(tfloat_to_range);
/**
 * Cast the temporal integer value as an intrange
 */
PGDLLEXPORT Datum
tfloat_to_range(PG_FUNCTION_ARGS)
{
  Temporal *temp = PG_GETARG_TEMPORAL(0);
  RangeType *result;
  ensure_valid_tempsubtype(temp->subtype);
  if (temp->subtype == INSTANT)
  {
    Datum value = tinstant_value((TInstant *) temp);
    result = range_make(value, value, true, true, temp->basetypid);
  }
  else if (temp->subtype == INSTANTSET)
  {
    TBOX *box = tinstantset_bbox_ptr((TInstantSet *) temp);
    Datum min = Float8GetDatum(box->xmin);
    Datum max = Float8GetDatum(box->xmax);
    result = range_make(min, max, true, true, FLOAT8OID);
  }
  else if (temp->subtype == SEQUENCE)
    result = tfloatseq_range((TSequence *) temp);
  else /* temp->subtype == SEQUENCESET */
    result = tfloatseqset_to_range((TSequenceSet *) temp);
  PG_FREE_IF_COPY(temp, 0);
  PG_RETURN_POINTER(result);
}

/**
 * Cast the temporal integer value as a temporal float value
 *(dispatch function)
 */
Temporal *
tint_to_tfloat_internal(Temporal *temp)
{
  Temporal *result;
  if (temp->subtype == INSTANT)
    result = (Temporal *) tintinst_to_tfloatinst((TInstant *) temp);
  else if (temp->subtype == INSTANTSET)
    result = (Temporal *) tintinstset_to_tfloatinstset((TInstantSet *) temp);
  else if (temp->subtype == SEQUENCE)
    result = (Temporal *) tintseq_to_tfloatseq((TSequence *) temp);
  else /* temp->subtype == SEQUENCESET */
    result = (Temporal *) tintseqset_to_tfloatseqset((TSequenceSet *) temp);
  return result;
}

PG_FUNCTION_INFO_V1(tint_to_tfloat);
/**
 * Cast the temporal integer value as a temporal float value
 */
PGDLLEXPORT Datum
tint_to_tfloat(PG_FUNCTION_ARGS)
{
  Temporal *temp = PG_GETARG_TEMPORAL(0);
  Temporal *result = tint_to_tfloat_internal(temp);
  PG_FREE_IF_COPY(temp, 0);
  PG_RETURN_POINTER(result);
}

/**
 * Cast the temporal float value as a temporal integer value
 * (dispatch function)
 */
Temporal *
tfloat_to_tint_internal(Temporal *temp)
{
  Temporal *result;
  ensure_valid_tempsubtype(temp->subtype);
  if (temp->subtype == INSTANT)
    result = (Temporal *) tfloatinst_to_tintinst((TInstant *) temp);
  else if (temp->subtype == INSTANTSET)
    result = (Temporal *) tfloatinstset_to_tintinstset((TInstantSet *) temp);
  else if (temp->subtype == SEQUENCE)
    result = (Temporal *) tfloatseq_to_tintseq((TSequence *) temp);
  else /* temp->subtype == SEQUENCESET */
    result = (Temporal *) tfloatseqset_to_tintseqset((TSequenceSet *) temp);
  return result;
}

PG_FUNCTION_INFO_V1(tfloat_to_tint);
/**
 * Cast the temporal float value as a temporal integer value
 */
PGDLLEXPORT Datum
tfloat_to_tint(PG_FUNCTION_ARGS)
{
  Temporal *temp = PG_GETARG_TEMPORAL(0);
  Temporal *result = tfloat_to_tint_internal(temp);
  PG_FREE_IF_COPY(temp, 0);
  PG_RETURN_POINTER(result);
}

/**
 * Returns the bounding period on which the temporal value is defined
 * (dispatch function)
 */
void
temporal_period(Period *p, const Temporal *temp)
{
  ensure_valid_tempsubtype(temp->subtype);
  if (temp->subtype == INSTANT)
    tinstant_period(p, (TInstant *) temp);
  else if (temp->subtype == INSTANTSET)
    tinstantset_period(p, (TInstantSet *) temp);
  else if (temp->subtype == SEQUENCE)
    tsequence_period(p, (TSequence *) temp);
  else /* temp->subtype == SEQUENCESET */
    tsequenceset_period(p, (TSequenceSet *) temp);
  return;
}

PG_FUNCTION_INFO_V1(temporal_to_period);
/**
 * Returns the bounding period on which the temporal value is defined
 */
PGDLLEXPORT Datum
temporal_to_period(PG_FUNCTION_ARGS)
{
  Temporal *temp = PG_GETARG_TEMPORAL(0);
  Period *result = (Period *) palloc(sizeof(Period));
  temporal_period(result, temp);
  PG_FREE_IF_COPY(temp, 0);
  PG_RETURN_PERIOD(result);
}

/*****************************************************************************
 * Transformation functions
 *****************************************************************************/

PG_FUNCTION_INFO_V1(temporal_to_tinstant);
/**
 * Transform the temporal value into a temporal instant value
 */
PGDLLEXPORT Datum
temporal_to_tinstant(PG_FUNCTION_ARGS)
{
  Temporal *temp = PG_GETARG_TEMPORAL(0);
  Temporal *result;
  ensure_valid_tempsubtype(temp->subtype);
  if (temp->subtype == INSTANT)
    result = temporal_copy(temp);
  else if (temp->subtype == INSTANTSET)
    result = (Temporal *) tinstantset_to_tinstant((TInstantSet *) temp);
  else if (temp->subtype == SEQUENCE)
    result = (Temporal *) tsequence_to_tinstant((TSequence *) temp);
  else /* temp->subtype == SEQUENCESET */
    result = (Temporal *) tsequenceset_to_tinstant((TSequenceSet *) temp);
  PG_FREE_IF_COPY(temp, 0);
  PG_RETURN_POINTER(result);
}

PG_FUNCTION_INFO_V1(temporal_to_tinstantset);
/**
 * Transform the temporal value into a temporal instant set value
 */
PGDLLEXPORT Datum
temporal_to_tinstantset(PG_FUNCTION_ARGS)
{
  Temporal *temp = PG_GETARG_TEMPORAL(0);
  Temporal *result;
  ensure_valid_tempsubtype(temp->subtype);
  if (temp->subtype == INSTANT)
    result = (Temporal *) tinstant_to_tinstantset((TInstant *) temp);
  else if (temp->subtype == INSTANTSET)
    result = temporal_copy(temp);
  else if (temp->subtype == SEQUENCE)
    result = (Temporal *) tsequence_to_tinstantset((TSequence *) temp);
  else /* temp->subtype == SEQUENCESET */
    result = (Temporal *) tsequenceset_to_tinstantset((TSequenceSet *) temp);
  PG_FREE_IF_COPY(temp, 0);
  PG_RETURN_POINTER(result);
}

PG_FUNCTION_INFO_V1(temporal_to_tsequence);
/**
 * Transform the temporal value into a temporal sequence value
 */
PGDLLEXPORT Datum
temporal_to_tsequence(PG_FUNCTION_ARGS)
{
  Temporal *temp = PG_GETARG_TEMPORAL(0);
  Temporal *result;
  bool linear = MOBDB_FLAGS_GET_LINEAR(temp->flags);
  ensure_valid_tempsubtype(temp->subtype);
  if (temp->subtype == INSTANT)
    result = (Temporal *) tinstant_to_tsequence((TInstant *) temp, linear);
  else if (temp->subtype == INSTANTSET)
    result = (Temporal *) tinstantset_to_tsequence((TInstantSet *) temp, linear);
  else if (temp->subtype == SEQUENCE)
    result = temporal_copy(temp);
  else /* temp->subtype == SEQUENCESET */
    result = (Temporal *) tsequenceset_to_tsequence((TSequenceSet *) temp);
  PG_FREE_IF_COPY(temp, 0);
  PG_RETURN_POINTER(result);
}

PG_FUNCTION_INFO_V1(temporal_to_tsequenceset);
/**
 * Transform the temporal value into a temporal sequence set value
 */
PGDLLEXPORT Datum
temporal_to_tsequenceset(PG_FUNCTION_ARGS)
{
  Temporal *temp = PG_GETARG_TEMPORAL(0);
  Temporal *result;
  bool linear = MOBDB_FLAGS_GET_LINEAR(temp->flags);
  ensure_valid_tempsubtype(temp->subtype);
  if (temp->subtype == INSTANT)
    result = (Temporal *) tinstant_to_tsequenceset((TInstant *) temp, linear);
  else if (temp->subtype == INSTANTSET)
    result = (Temporal *) tinstantset_to_tsequenceset((TInstantSet *) temp, linear);
  else if (temp->subtype == SEQUENCE)
    result = (Temporal *) tsequence_to_tsequenceset((TSequence *) temp);
  else /* temp->subtype == SEQUENCESET */
    result = temporal_copy(temp);
  PG_FREE_IF_COPY(temp, 0);
  PG_RETURN_POINTER(result);
}

PG_FUNCTION_INFO_V1(tstep_to_linear);
/**
 * Transform the temporal value with continuous base type from stepwise
 * to linear interpolation
 */
PGDLLEXPORT Datum
tstep_to_linear(PG_FUNCTION_ARGS)
{
  Temporal *temp = PG_GETARG_TEMPORAL(0);
  ensure_seq_subtypes(temp->subtype);
  ensure_base_type_continuous(temp);

  if (MOBDB_FLAGS_GET_LINEAR(temp->flags))
    PG_RETURN_POINTER(temporal_copy(temp));

  Temporal *result;
  if (temp->subtype == SEQUENCE)
    result = (Temporal *) tstepseq_to_linear((TSequence *) temp);
  else /* temp->subtype == SEQUENCESET */
    result = (Temporal *) tstepseqset_to_linear((TSequenceSet *) temp);
  PG_FREE_IF_COPY(temp, 0);
  PG_RETURN_POINTER(result);
}

/*****************************************************************************
 * Accessor functions
 *****************************************************************************/

PG_FUNCTION_INFO_V1(temporal_subtype);
/**
 * Returns the string representation of the temporal type
 */
Datum temporal_subtype(PG_FUNCTION_ARGS)
{
  Temporal *temp = PG_GETARG_TEMPORAL(0);
  char str[12];
  ensure_valid_tempsubtype(temp->subtype);
  if (temp->subtype == INSTANT)
    strcpy(str, "Instant");
  else if (temp->subtype == INSTANTSET)
    strcpy(str, "InstantSet");
  else if (temp->subtype == SEQUENCE)
    strcpy(str, "Sequence");
  else /* temp->subtype == SEQUENCESET */
    strcpy(str, "SequenceSet");
  text *result = cstring_to_text(str);
  PG_FREE_IF_COPY(temp, 0);
  PG_RETURN_TEXT_P(result);
}

PG_FUNCTION_INFO_V1(temporal_interpolation);
/**
 * Returns the string representation of the temporal interpolation
 */
Datum temporal_interpolation(PG_FUNCTION_ARGS)
{
  Temporal *temp = PG_GETARG_TEMPORAL(0);
  char str[12];
  ensure_valid_tempsubtype(temp->subtype);
  if (temp->subtype == INSTANT || temp->subtype == INSTANTSET)
    strcpy(str, "Discrete");
  else if (temp->subtype == SEQUENCE || temp->subtype == SEQUENCESET)
  {
    if (MOBDB_FLAGS_GET_LINEAR(temp->flags))
      strcpy(str, "Linear");
    else
      strcpy(str, "Stepwise");
  }
  text *result = cstring_to_text(str);
  PG_FREE_IF_COPY(temp, 0);
  PG_RETURN_TEXT_P(result);
}


PG_FUNCTION_INFO_V1(temporal_mem_size);
/**
 * Returns the size in bytes of the temporal value
 */
PGDLLEXPORT Datum
temporal_mem_size(PG_FUNCTION_ARGS)
{
  Datum result = toast_datum_size(PG_GETARG_DATUM(0));
  PG_RETURN_DATUM(result);
}
/*
PGDLLEXPORT Datum
temporal_mem_size(PG_FUNCTION_ARGS)
{
  Temporal *temp = PG_GETARG_TEMPORAL(0);
  size_t result = VARSIZE(temp);
  PG_FREE_IF_COPY(temp, 0);
  PG_RETURN_INT32(result);
}
*/

/**
 * Returns the base values of the temporal value as a PostgreSQL array
 * (dispatch function)
 */
Datum
temporal_values_array(Temporal *temp)
{
  ArrayType *result;  /* make the compiler quiet */
  ensure_valid_tempsubtype(temp->subtype);
  if (temp->subtype == INSTANT)
    result = tinstant_values_array((TInstant *) temp);
  else if (temp->subtype == INSTANTSET)
    result = tinstantset_values_array((TInstantSet *) temp);
  else if (temp->subtype == SEQUENCE)
    result = tsequence_values_array((TSequence *) temp);
  else /* temp->subtype == SEQUENCESET */
    result = tsequenceset_values_array((TSequenceSet *) temp);
  return PointerGetDatum(result);
}

PG_FUNCTION_INFO_V1(temporal_get_values);
/**
 * Returns the base values of the temporal value as an array
 */
PGDLLEXPORT Datum
temporal_get_values(PG_FUNCTION_ARGS)
{
  Temporal *temp = PG_GETARG_TEMPORAL(0);
  Datum result = temporal_values_array(temp);
  PG_FREE_IF_COPY(temp, 0);
  PG_RETURN_POINTER(result);
}

/**
 * Returns the base values of the temporal float value as an array of ranges
 * (dispatch function)
 */
Datum
tfloat_ranges(const Temporal *temp)
{
  ArrayType *result;
  ensure_valid_tempsubtype(temp->subtype);
  if (temp->subtype == INSTANT)
    result = tfloatinst_ranges((TInstant *) temp);
  else if (temp->subtype == INSTANTSET)
    result = tfloatinstset_ranges((TInstantSet *) temp);
  else if (temp->subtype == SEQUENCE)
    result = tfloatseq_ranges((TSequence *) temp);
  else /* temp->subtype == SEQUENCESET */
    result = tfloatseqset_ranges((TSequenceSet *) temp);
  return PointerGetDatum(result);
}

PG_FUNCTION_INFO_V1(tfloat_get_ranges);
/**
 * Returns the base values of the temporal float value as an array
 * of ranges
 */
PGDLLEXPORT Datum
tfloat_get_ranges(PG_FUNCTION_ARGS)
{
  Temporal *temp = PG_GETARG_TEMPORAL(0);
  Datum result = tfloat_ranges(temp);
  PG_FREE_IF_COPY(temp, 0);
  PG_RETURN_POINTER(result);
}

PG_FUNCTION_INFO_V1(tinstant_get_value);
/**
 * Returns the base value of the temporal instant value
 */
PGDLLEXPORT Datum
tinstant_get_value(PG_FUNCTION_ARGS)
{
  Temporal *temp = PG_GETARG_TEMPORAL(0);
  if (temp->subtype != INSTANT)
    ereport(ERROR, (errcode(ERRCODE_INVALID_PARAMETER_VALUE),
      errmsg("Input must be a temporal instant")));

  TInstant *inst = (TInstant *) temp;
  Datum result = tinstant_value_copy(inst);
  PG_FREE_IF_COPY(temp, 0);
  PG_RETURN_DATUM(result);
}

/**
 * Returns the time on which the temporal value is defined as a period set
 * (dispatch function)
 */
PeriodSet *
temporal_get_time_internal(const Temporal *temp)
{
  PeriodSet *result;
  ensure_valid_tempsubtype(temp->subtype);
  if (temp->subtype == INSTANT)
    result = tinstant_get_time((TInstant *) temp);
  else if (temp->subtype == INSTANTSET)
    result = tinstantset_get_time((TInstantSet *) temp);
  else if (temp->subtype == SEQUENCE)
    result = tsequence_get_time((TSequence *) temp);
  else /* temp->subtype == SEQUENCESET */
    result = tsequenceset_get_time((TSequenceSet *) temp);
  return result;
}

PG_FUNCTION_INFO_V1(temporal_get_time);
/**
 * Returns the time on which the temporal value is defined as a period set
 */
PGDLLEXPORT Datum
temporal_get_time(PG_FUNCTION_ARGS)
{
  Temporal *temp = PG_GETARG_TEMPORAL(0);
  PeriodSet *result = temporal_get_time_internal(temp);
  PG_FREE_IF_COPY(temp, 0);
  PG_RETURN_POINTER(result);
}

PG_FUNCTION_INFO_V1(tinstant_timestamp);
/**
 * Returns the timestamp of the temporal instant value
 */
PGDLLEXPORT Datum
tinstant_timestamp(PG_FUNCTION_ARGS)
{
  Temporal *temp = PG_GETARG_TEMPORAL(0);
  if (temp->subtype != INSTANT)
    ereport(ERROR, (errcode(ERRCODE_INVALID_PARAMETER_VALUE),
      errmsg("Input must be a temporal instant")));

  TimestampTz result = ((TInstant *) temp)->t;
  PG_FREE_IF_COPY(temp, 0);
  PG_RETURN_TIMESTAMPTZ(result);
}

/**
 * Returns a pointer to the precomputed bounding box of the temporal value
 *
 * @return Returns NULL for temporal instant values since they do not have
 * precomputed bounding box.
 */
void *
temporal_bbox_ptr(const Temporal *temp)
{
  void *result = NULL;
  if (temp->subtype == INSTANTSET)
    result = tinstantset_bbox_ptr((TInstantSet *) temp);
  else if (temp->subtype == SEQUENCE)
    result = tsequence_bbox_ptr((TSequence *) temp);
  else if (temp->subtype == SEQUENCESET)
    result = tsequenceset_bbox_ptr((TSequenceSet *) temp);
  return result;
}

/**
 * Set the first argument to the bounding box of the temporal value
 *
 * For temporal instant values the bounding box must be computed.
 * For the other subtypes a copy of the precomputed bounding box
 * is made.
 */
void
temporal_bbox(void *box, const Temporal *temp)
{
  ensure_valid_tempsubtype(temp->subtype);
  if (temp->subtype == INSTANT)
    tinstant_make_bbox(box, (TInstant *) temp);
  else if (temp->subtype == INSTANTSET)
    tinstantset_bbox(box, (TInstantSet *) temp);
  else if (temp->subtype == SEQUENCE)
    tsequence_bbox(box, (TSequence *) temp);
  else /* temp->subtype == SEQUENCESET */
    tsequenceset_bbox(box, (TSequenceSet *) temp);
  return;
}

PG_FUNCTION_INFO_V1(tnumber_to_tbox);
/**
 * Returns the bounding box of the temporal value
 */
PGDLLEXPORT Datum
tnumber_to_tbox(PG_FUNCTION_ARGS)
{
  Temporal *temp = PG_GETARG_TEMPORAL(0);
  TBOX *result = palloc0(sizeof(TBOX));
  temporal_bbox(result, temp);
  PG_FREE_IF_COPY(temp, 0);
  PG_RETURN_POINTER(result);
}

/**
 * Returns the value range of the temporal integer value
 * (internal function)
 */
RangeType *
tnumber_value_range_internal(const Temporal *temp)
{
  RangeType *result = NULL;
  ensure_valid_tempsubtype(temp->subtype);
  if (temp->subtype == INSTANT)
  {
    Datum value = tinstant_value((TInstant *) temp);
    result = range_make(value, value, true, true, temp->basetypid);
  }
  else
  {
    TBOX *box = (TBOX *) temporal_bbox_ptr(temp);
    Datum min = 0, max = 0;
    ensure_tnumber_base_type(temp->basetypid);
    if (temp->basetypid == INT4OID)
    {
      min = Int32GetDatum((int)(box->xmin));
      max = Int32GetDatum((int)(box->xmax));
    }
    else /* temp->basetypid == FLOAT8OID */
    {
      min = Float8GetDatum(box->xmin);
      max = Float8GetDatum(box->xmax);
    }
    result = range_make(min, max, true, true, temp->basetypid);
  }
  return result;
}

PG_FUNCTION_INFO_V1(tnumber_value_range);
/**
 * Returns the value range of the temporal integer value
 */
PGDLLEXPORT Datum
tnumber_value_range(PG_FUNCTION_ARGS)
{
  Temporal *temp = PG_GETARG_TEMPORAL(0);
  RangeType *result = tnumber_value_range_internal(temp);
  PG_FREE_IF_COPY(temp, 0);
#if MOBDB_PGSQL_VERSION < 110000
  PG_RETURN_RANGE(result);
#else
  PG_RETURN_RANGE_P(result);
#endif
}

PG_FUNCTION_INFO_V1(temporal_start_value);
/**
 * Returns the start base value of the temporal value
 */
PGDLLEXPORT Datum
temporal_start_value(PG_FUNCTION_ARGS)
{
  Temporal *temp = PG_GETARG_TEMPORAL(0);
  Datum result;
  ensure_valid_tempsubtype(temp->subtype);
  if (temp->subtype == INSTANT)
    result = tinstant_value_copy((TInstant *) temp);
  else if (temp->subtype == INSTANTSET)
    result = tinstant_value_copy(tinstantset_inst_n((TInstantSet *) temp, 0));
  else if (temp->subtype == SEQUENCE)
    result = tinstant_value_copy(tsequence_inst_n((TSequence *) temp, 0));
  else /* temp->subtype == SEQUENCESET */
  {
    const TSequence *seq = tsequenceset_seq_n((TSequenceSet *) temp, 0);
    result = tinstant_value_copy(tsequence_inst_n(seq, 0));
  }
  PG_FREE_IF_COPY(temp, 0);
  PG_RETURN_DATUM(result);
}

PG_FUNCTION_INFO_V1(temporal_end_value);
/**
 * Returns the end base value of the temporal value
 */
PGDLLEXPORT Datum
temporal_end_value(PG_FUNCTION_ARGS)
{
  Temporal *temp = PG_GETARG_TEMPORAL(0);
  Datum result;
  ensure_valid_tempsubtype(temp->subtype);
  if (temp->subtype == INSTANT)
    result = tinstant_value_copy((TInstant *) temp);
  else if (temp->subtype == INSTANTSET)
    result = tinstant_value_copy(tinstantset_inst_n((TInstantSet *) temp,
      ((TInstantSet *) temp)->count - 1));
  else if (temp->subtype == SEQUENCE)
    result = tinstant_value_copy(tsequence_inst_n((TSequence *) temp,
      ((TSequence *) temp)->count - 1));
  else /* temp->subtype == SEQUENCESET */
  {
    const TSequence *seq = tsequenceset_seq_n((TSequenceSet *) temp,
      ((TSequenceSet *) temp)->count - 1);
    result = tinstant_value_copy(tsequence_inst_n(seq, seq->count - 1));
  }
  PG_FREE_IF_COPY(temp, 0);
  PG_RETURN_DATUM(result);
}

/**
 * Returns a pointer to the instant with minimum base value of the
 * temporal value.
 *
 * The function does not take into account whether the
 * instant is at an exclusive bound or not.
 *
 * @note Function used, e.g., for computing the shortest line between two
 *temporal points from their temporal distance
 */
const TInstant *
temporal_min_instant(const Temporal *temp)
{
  const TInstant *result;
  ensure_valid_tempsubtype(temp->subtype);
  if (temp->subtype == INSTANT)
    result = (TInstant *) temp;
  else if (temp->subtype == INSTANTSET)
    result = tinstantset_min_instant((TInstantSet *) temp);
  else if (temp->subtype == SEQUENCE)
    result = tsequence_min_instant((TSequence *) temp);
  else /* temp->subtype == SEQUENCESET */
    result = tsequenceset_min_instant((TSequenceSet *) temp);
  return result;
}

/**
 * Returns the minimum base value of the temporal value
 *(dispatch function)
 */
Datum
temporal_min_value_internal(const Temporal *temp)
{
  Datum result;
  ensure_valid_tempsubtype(temp->subtype);
  if (temp->subtype == INSTANT)
    result = tinstant_value_copy((TInstant *) temp);
  else if (temp->subtype == INSTANTSET)
    result = datum_copy(tinstantset_min_value((TInstantSet *) temp),
      temp->basetypid);
  else if (temp->subtype == SEQUENCE)
    result = datum_copy(tsequence_min_value((TSequence *) temp),
      temp->basetypid);
  else /* temp->subtype == SEQUENCESET */
    result = datum_copy(tsequenceset_min_value((TSequenceSet *) temp),
      temp->basetypid);
  return result;
}

PG_FUNCTION_INFO_V1(temporal_min_value);
/**
 * Returns the minimum base value of the temporal value
 */
PGDLLEXPORT Datum
temporal_min_value(PG_FUNCTION_ARGS)
{
  Temporal *temp = PG_GETARG_TEMPORAL(0);
  Datum result = temporal_min_value_internal(temp);
  PG_FREE_IF_COPY(temp, 0);
  PG_RETURN_DATUM(result);
}

PG_FUNCTION_INFO_V1(temporal_max_value);
/**
 * Returns the maximum base value of the temporal value
 */
Datum
temporal_max_value(PG_FUNCTION_ARGS)
{
  Temporal *temp = PG_GETARG_TEMPORAL(0);
  Datum result;
  ensure_valid_tempsubtype(temp->subtype);
  if (temp->subtype == INSTANT)
    result = tinstant_value_copy((TInstant *) temp);
  else if (temp->subtype == INSTANTSET)
    result = datum_copy(tinstantset_max_value((TInstantSet *) temp),
      temp->basetypid);
  else if (temp->subtype == SEQUENCE)
    result = datum_copy(tsequence_max_value((TSequence *) temp),
      temp->basetypid);
  else /* temp->subtype == SEQUENCESET */
    result = datum_copy(tsequenceset_max_value((TSequenceSet *) temp),
      temp->basetypid);
  PG_FREE_IF_COPY(temp, 0);
  PG_RETURN_DATUM(result);
}

PG_FUNCTION_INFO_V1(temporal_timespan);
/**
 * Returns the timespan of the temporal value
 */
PGDLLEXPORT Datum
temporal_timespan(PG_FUNCTION_ARGS)
{
  Temporal *temp = PG_GETARG_TEMPORAL(0);
  Datum result;
  ensure_valid_tempsubtype(temp->subtype);
  if (temp->subtype == INSTANT)
  {
    Interval *interval = (Interval *) palloc(sizeof(Interval));
    interval->month = interval->day =  0;
    interval->time = (TimeOffset) 0;
    result = PointerGetDatum(interval);
  }
  else if (temp->subtype == INSTANTSET)
    result = tinstantset_timespan((TInstantSet *) temp);
  else if (temp->subtype == SEQUENCE)
    result = tsequence_duration((TSequence *) temp);
  else /* temp->subtype == SEQUENCESET */
    result = tsequenceset_timespan((TSequenceSet *) temp);
  PG_FREE_IF_COPY(temp, 0);
  PG_RETURN_DATUM(result);
}

PG_FUNCTION_INFO_V1(temporal_duration);
/**
 * Returns the duration of the temporal value
 */
PGDLLEXPORT Datum
temporal_duration(PG_FUNCTION_ARGS)
{
  Temporal *temp = PG_GETARG_TEMPORAL(0);
  Datum result;
  ensure_valid_tempsubtype(temp->subtype);
  if (temp->subtype == INSTANT || temp->subtype == INSTANTSET)
  {
    Interval *interval = (Interval *) palloc(sizeof(Interval));
    interval->month = interval->day = 0;
    interval->time = (TimeOffset) 0;
    result = PointerGetDatum(interval);
  }
  else if (temp->subtype == SEQUENCE)
    result = tsequence_duration((TSequence *) temp);
  else /* temp->subtype == SEQUENCESET */
    result = tsequenceset_duration((TSequenceSet *) temp);
  PG_FREE_IF_COPY(temp, 0);
  PG_RETURN_DATUM(result);
}

PG_FUNCTION_INFO_V1(temporal_num_sequences);
/**
 * Returns the number of sequences of the temporal sequence (set) value
 */
PGDLLEXPORT Datum
temporal_num_sequences(PG_FUNCTION_ARGS)
{
  Temporal *temp = PG_GETARG_TEMPORAL(0);
  ensure_seq_subtypes(temp->subtype);
  int result = 1;
  if (temp->subtype == SEQUENCESET)
    result = ((TSequenceSet *) temp)->count;
  PG_FREE_IF_COPY(temp, 0);
  PG_RETURN_INT32(result);
}

PG_FUNCTION_INFO_V1(temporal_start_sequence);
/**
 * Returns the start sequence of the temporal sequence (set) value
 */
PGDLLEXPORT Datum
temporal_start_sequence(PG_FUNCTION_ARGS)
{
  Temporal *temp = PG_GETARG_TEMPORAL(0);
  ensure_seq_subtypes(temp->subtype);
  TSequence *result;
  if (temp->subtype == SEQUENCE)
    result = tsequence_copy((TSequence *) temp);
  else
    result = tsequence_copy(tsequenceset_seq_n((TSequenceSet *) temp, 0));
  PG_FREE_IF_COPY(temp, 0);
  PG_RETURN_POINTER(result);
}

PG_FUNCTION_INFO_V1(temporal_end_sequence);
/**
 * Returns the end sequence of the temporal sequence (set) value
 */
PGDLLEXPORT Datum
temporal_end_sequence(PG_FUNCTION_ARGS)
{
  Temporal *temp = PG_GETARG_TEMPORAL(0);
  ensure_seq_subtypes(temp->subtype);
  TSequence *result;
  if (temp->subtype == SEQUENCE)
    result = tsequence_copy((TSequence *) temp);
  else
  {
    TSequenceSet *ts = (TSequenceSet *) temp;
    result = tsequence_copy(tsequenceset_seq_n(ts, ts->count - 1));
  }
  PG_FREE_IF_COPY(temp, 0);
  PG_RETURN_POINTER(result);
}

PG_FUNCTION_INFO_V1(temporal_sequence_n);
/**
 * Returns the n-th sequence of the temporal sequence (set) value
 */
PGDLLEXPORT Datum
temporal_sequence_n(PG_FUNCTION_ARGS)
{
  Temporal *temp = PG_GETARG_TEMPORAL(0);
  ensure_seq_subtypes(temp->subtype);
  int i = PG_GETARG_INT32(1); /* Assume 1-based */
  TSequence *result = NULL;
  if (temp->subtype == SEQUENCE)
  {
    if (i == 1)
      result = tsequence_copy((TSequence *) temp);
  }
  else
  {
    TSequenceSet *ts = (TSequenceSet *) temp;
    if (i >= 1 && i <= ts->count)
      result = tsequence_copy(tsequenceset_seq_n(ts, i - 1));
  }
  PG_FREE_IF_COPY(temp, 0);
  if (result == NULL)
    PG_RETURN_NULL();
  PG_RETURN_POINTER(result);
}

PG_FUNCTION_INFO_V1(temporal_sequences);
/**
 * Returns the sequences of the temporal sequence (set) value as
 * an array
 */
PGDLLEXPORT Datum
temporal_sequences(PG_FUNCTION_ARGS)
{
  Temporal *temp = PG_GETARG_TEMPORAL(0);
  ArrayType *result;
  if (temp->subtype == INSTANT)
    result = tinstant_sequences_array((TInstant *) temp);
  else if (temp->subtype == INSTANTSET)
    result = tinstantset_sequences_array((TInstantSet *) temp);
  else if (temp->subtype == SEQUENCE)
    result = temporalarr_to_array((const Temporal **) &temp, 1);
  else /* temp->subtype == SEQUENCE */
    result = tsequenceset_sequences_array((TSequenceSet *) temp);
  PG_FREE_IF_COPY(temp, 0);
  PG_RETURN_ARRAYTYPE_P(result);
}

PG_FUNCTION_INFO_V1(temporal_segments);
/**
 * Returns the segments of the temporal sequence (set) value as
 * an array
 */
PGDLLEXPORT Datum
temporal_segments(PG_FUNCTION_ARGS)
{
  Temporal *temp = PG_GETARG_TEMPORAL(0);
  ArrayType *result;
  if (temp->subtype == INSTANT)
    result = tinstant_sequences_array((TInstant *) temp);
  else if (temp->subtype == INSTANTSET)
    result = tinstantset_sequences_array((TInstantSet *) temp);
  else if (temp->subtype == SEQUENCE)
    result = tsequence_segments_array((TSequence *) temp);
  else
    result = tsequenceset_segments_array((TSequenceSet *) temp);
  PG_FREE_IF_COPY(temp, 0);
  PG_RETURN_ARRAYTYPE_P(result);
}

PG_FUNCTION_INFO_V1(temporal_num_instants);
/**
 * Returns the number of distinct instants of the temporal value
 */
PGDLLEXPORT Datum
temporal_num_instants(PG_FUNCTION_ARGS)
{
  Temporal *temp = PG_GETARG_TEMPORAL(0);
  int result;
  ensure_valid_tempsubtype(temp->subtype);
  if (temp->subtype == INSTANT)
    result = 1;
  else if (temp->subtype == INSTANTSET)
    result = ((TInstantSet *) temp)->count;
  else if (temp->subtype == SEQUENCE)
    result = ((TSequence *) temp)->count;
  else /* temp->subtype == SEQUENCESET */
    result = tsequenceset_num_instants((TSequenceSet *) temp);
  PG_FREE_IF_COPY(temp, 0);
  PG_RETURN_INT32(result);
}

PG_FUNCTION_INFO_V1(temporal_start_instant);
/**
 * Returns the start instant of the temporal value
 */
PGDLLEXPORT Datum
temporal_start_instant(PG_FUNCTION_ARGS)
{
  Temporal *temp = PG_GETARG_TEMPORAL(0);
  TInstant *result;
  ensure_valid_tempsubtype(temp->subtype);
  if (temp->subtype == INSTANT)
    result = tinstant_copy((TInstant *) temp);
  else if (temp->subtype == INSTANTSET)
    result = tinstant_copy(tinstantset_inst_n((TInstantSet *) temp, 0));
  else if (temp->subtype == SEQUENCE)
    result = tinstant_copy(tsequence_inst_n((TSequence *) temp, 0));
  else /* temp->subtype == SEQUENCESET */
  {
    const TSequence *seq = tsequenceset_seq_n((TSequenceSet *) temp, 0);
    result = tinstant_copy(tsequence_inst_n(seq, 0));
  }
  PG_FREE_IF_COPY(temp, 0);
  PG_RETURN_POINTER(result);
}

/**
 * Returns the end instant of the temporal value (internal function).
 * @note This function is used for validity testing and thus returns a
 * pointer to the last instant.
 */
const TInstant *
temporal_end_instant_internal(const Temporal *temp)
{
  const TInstant *result;
  ensure_valid_tempsubtype(temp->subtype);
  if (temp->subtype == INSTANT)
    result = (TInstant *) temp;
  else if (temp->subtype == INSTANTSET)
    result = tinstantset_inst_n((TInstantSet *) temp, ((TInstantSet *) temp)->count - 1);
  else if (temp->subtype == SEQUENCE)
    result = tsequence_inst_n((TSequence *) temp, ((TSequence *) temp)->count - 1);
  else /* temp->subtype == SEQUENCESET */
  {
    const TSequence *seq = tsequenceset_seq_n((TSequenceSet *) temp,
      ((TSequenceSet *) temp)->count - 1);
    result = tsequence_inst_n(seq, seq->count - 1);
  }
  return result;
}

PG_FUNCTION_INFO_V1(temporal_end_instant);
/**
 * Returns the end instant of the temporal value
 */
PGDLLEXPORT Datum
temporal_end_instant(PG_FUNCTION_ARGS)
{
  Temporal *temp = PG_GETARG_TEMPORAL(0);
  TInstant *result = tinstant_copy(temporal_end_instant_internal(temp));
  PG_FREE_IF_COPY(temp, 0);
  PG_RETURN_POINTER(result);
}

/**
 * Returns the n-th instant of the temporal instant set or
 * a temporal sequence value.
 */
const TInstant *
tinstarr_inst_n(const Temporal *temp, int n)
{
  assert(temp->subtype == INSTANTSET || temp->subtype == SEQUENCE);
  if (temp->subtype == INSTANTSET)
    return tinstantset_inst_n((TInstantSet *) temp, n);
  else
    return tsequence_inst_n((TSequence *) temp, n);
}

PG_FUNCTION_INFO_V1(temporal_instant_n);
/**
 * Returns the n-th instant of the temporal value
 */
PGDLLEXPORT Datum
temporal_instant_n(PG_FUNCTION_ARGS)
{
  Temporal *temp = PG_GETARG_TEMPORAL(0);
  int n = PG_GETARG_INT32(1); /* Assume 1-based */
  TInstant *result = NULL;
  ensure_valid_tempsubtype(temp->subtype);
  if (temp->subtype == INSTANT)
  {
    if (n == 1)
      result = tinstant_copy((TInstant *) temp);
  }
  else if (temp->subtype == INSTANTSET)
  {
    if (n >= 1 && n <= ((TInstantSet *) temp)->count)
      result = tinstant_copy(
        tinstantset_inst_n((TInstantSet *) temp, n - 1));
  }
  else if (temp->subtype == SEQUENCE)
  {
    if (n >= 1 && n <= ((TSequence *) temp)->count)
      result = tinstant_copy(
        tsequence_inst_n((TSequence *) temp, n - 1));
  }
  else /* temp->subtype == SEQUENCESET */
  {
    /* This test is necessary since the n-th DISTINCT instant is requested */
    if (n >= 1 && n <= ((TSequenceSet *) temp)->totalcount)
    {
      const TInstant *inst = tsequenceset_inst_n((TSequenceSet *) temp, n);
      if (inst != NULL)
        result = tinstant_copy(inst);
    }
  }
  PG_FREE_IF_COPY(temp, 0);
  if (result == NULL)
    PG_RETURN_NULL();
  PG_RETURN_POINTER(result);
}

PG_FUNCTION_INFO_V1(temporal_instants);
/**
 * Returns the distinct instants of the temporal value as an array
 */
PGDLLEXPORT Datum
temporal_instants(PG_FUNCTION_ARGS)
{
  Temporal *temp = PG_GETARG_TEMPORAL(0);
  ArrayType *result;
  ensure_valid_tempsubtype(temp->subtype);
  if (temp->subtype == INSTANT)
    result = tinstant_instants_array((TInstant *) temp);
  else if (temp->subtype == INSTANTSET)
    result = tinstantset_instants_array((TInstantSet *) temp);
  else if (temp->subtype == SEQUENCE)
    result = tsequence_instants_array((TSequence *) temp);
  else /* temp->subtype == SEQUENCESET */
    result = tsequenceset_instants_array((TSequenceSet *) temp);
  PG_FREE_IF_COPY(temp, 0);
  PG_RETURN_ARRAYTYPE_P(result);
}

/**
 * Returns the start timestamp of the temporal value
 * (dispatch function)
 */
TimestampTz
temporal_start_timestamp_internal(const Temporal *temp)
{
  TimestampTz result;
  ensure_valid_tempsubtype(temp->subtype);
  if (temp->subtype == INSTANT)
    result = ((TInstant *) temp)->t;
  else if (temp->subtype == INSTANTSET)
    result = tinstantset_inst_n((TInstantSet *) temp, 0)->t;
  else if (temp->subtype == SEQUENCE)
    result = tsequence_start_timestamp((TSequence *) temp);
  else /* temp->subtype == SEQUENCESET */
    result = tsequenceset_start_timestamp((TSequenceSet *) temp);
  return result;
}

PG_FUNCTION_INFO_V1(temporal_start_timestamp);
/**
 * Returns the start timestamp of the temporal value
 */
PGDLLEXPORT Datum
temporal_start_timestamp(PG_FUNCTION_ARGS)
{
  Temporal *temp = PG_GETARG_TEMPORAL(0);
  TimestampTz result = temporal_start_timestamp_internal(temp);
  PG_FREE_IF_COPY(temp, 0);
  PG_RETURN_TIMESTAMPTZ(result);
}

PG_FUNCTION_INFO_V1(temporal_end_timestamp);
/**
 * Returns the end timestamp of the temporal value
 */
PGDLLEXPORT Datum
temporal_end_timestamp(PG_FUNCTION_ARGS)
{
  Temporal *temp = PG_GETARG_TEMPORAL(0);
  TimestampTz result;
  ensure_valid_tempsubtype(temp->subtype);
  if (temp->subtype == INSTANT)
    result = ((TInstant *) temp)->t;
  else if (temp->subtype == INSTANTSET)
    result = tinstantset_inst_n((TInstantSet *) temp, ((TInstantSet *) temp)->count - 1)->t;
  else if (temp->subtype == SEQUENCE)
    result = tsequence_end_timestamp((TSequence *) temp);
  else /* temp->subtype == SEQUENCESET */
    result = tsequenceset_end_timestamp((TSequenceSet *) temp);
  PG_FREE_IF_COPY(temp, 0);
  PG_RETURN_TIMESTAMPTZ(result);
}

PG_FUNCTION_INFO_V1(temporal_num_timestamps);
/**
 * Returns the number of distinct timestamps of the temporal value
 */
PGDLLEXPORT Datum
temporal_num_timestamps(PG_FUNCTION_ARGS)
{
  Temporal *temp = PG_GETARG_TEMPORAL(0);
  int result;
  ensure_valid_tempsubtype(temp->subtype);
  if (temp->subtype == INSTANT)
    result = 1;
  else if (temp->subtype == INSTANTSET)
    result = ((TInstantSet *) temp)->count;
  else if (temp->subtype == SEQUENCE)
    result = ((TSequence *) temp)->count;
  else /* temp->subtype == SEQUENCESET */
    result = tsequenceset_num_timestamps((TSequenceSet *) temp);
  PG_FREE_IF_COPY(temp, 0);
  PG_RETURN_POINTER(result);
}

PG_FUNCTION_INFO_V1(temporal_timestamp_n);
/**
 * Returns the n-th distinct timestamp of the temporal value
 */
PGDLLEXPORT Datum
temporal_timestamp_n(PG_FUNCTION_ARGS)
{
  Temporal *temp = PG_GETARG_TEMPORAL(0);
  int n = PG_GETARG_INT32(1); /* Assume 1-based */
  TimestampTz result;
  bool found = false;
  ensure_valid_tempsubtype(temp->subtype);
  if (temp->subtype == INSTANT)
  {
    if (n == 1)
    {
      found = true;
      result = ((TInstant *) temp)->t;
    }
  }
  else if (temp->subtype == INSTANTSET)
  {
    if (n >= 1 && n <= ((TInstantSet *) temp)->count)
    {
      found = true;
      result = (tinstantset_inst_n((TInstantSet *) temp, n - 1))->t;
    }
  }
  else if (temp->subtype == SEQUENCE)
  {
    if (n >= 1 && n <= ((TSequence *) temp)->count)
    {
      found = true;
      result = (tsequence_inst_n((TSequence *) temp, n - 1))->t;
    }
  }
  else /* temp->subtype == SEQUENCESET */
    found = tsequenceset_timestamp_n((TSequenceSet *) temp, n, &result);
  PG_FREE_IF_COPY(temp, 0);
  if (!found)
    PG_RETURN_NULL();
  PG_RETURN_TIMESTAMPTZ(result);
}

PG_FUNCTION_INFO_V1(temporal_timestamps);
/**
 * Returns the distinct timestamps of the temporal value as an array
 */
PGDLLEXPORT Datum
temporal_timestamps(PG_FUNCTION_ARGS)
{
  Temporal *temp = PG_GETARG_TEMPORAL(0);
  ArrayType *result;
  ensure_valid_tempsubtype(temp->subtype);
  if (temp->subtype == INSTANT)
    result = tinstant_timestamps((TInstant *) temp);
  else if (temp->subtype == INSTANTSET)
    result = tinstantset_timestamps((TInstantSet *) temp);
  else if (temp->subtype == SEQUENCE)
    result = tsequence_timestamps((TSequence *) temp);
  else /* temp->subtype == SEQUENCESET */
    result = tsequenceset_timestamps((TSequenceSet *) temp);
  PG_FREE_IF_COPY(temp, 0);
  PG_RETURN_ARRAYTYPE_P(result);
}

/**
 * Shift and/or scale the time span of the temporal value by the two intervals
 * (internal function)
 *
 * @param[in] temp Temporal value
 * @param[in] shift True when a shift of the timespan must be performed
 * @param[in] tscale True when a scale of the timespan must be performed
 * @param[in] start Interval for shift
 * @param[in] duration Interval for scale
 * @pre The duration is greater than 0 if is not NULL
 */
Temporal *
temporal_shift_tscale_internal(Temporal *temp, bool shift, bool tscale,
  Interval *start, Interval *duration)
{
  assert(start != NULL || duration != NULL);
  Temporal *result;
  ensure_valid_tempsubtype(temp->subtype);
  if (temp->subtype == INSTANT)
    result = (start != NULL) ?
      (Temporal *) tinstant_shift((TInstant *) temp, start) :
      (Temporal *) tinstant_copy((TInstant *) temp);
  else if (temp->subtype == INSTANTSET)
    result = (Temporal *) tinstantset_shift_tscale((TInstantSet *) temp,
    start, duration);
  else if (temp->subtype == SEQUENCE)
    result = (Temporal *) tsequence_shift_tscale((TSequence *) temp,
      start, duration);
  else /* temp->subtype == SEQUENCESET */
    result = (Temporal *) tsequenceset_shift_tscale((TSequenceSet *) temp,
      start, duration);
  return result;
}

PG_FUNCTION_INFO_V1(temporal_shift);
/**
 * Shift the time span of the temporal value by the interval
 */
PGDLLEXPORT Datum
temporal_shift(PG_FUNCTION_ARGS)
{
  Temporal *temp = PG_GETARG_TEMPORAL(0);
  Interval *start = PG_GETARG_INTERVAL_P(1);
  Temporal *result = temporal_shift_tscale_internal(temp, true, false,
    start, NULL);
  PG_FREE_IF_COPY(temp, 0);
  PG_RETURN_POINTER(result);
}

PG_FUNCTION_INFO_V1(temporal_tscale);
/**
 * Scale the time span of the temporal value by the interval
 */
PGDLLEXPORT Datum
temporal_tscale(PG_FUNCTION_ARGS)
{
  Temporal *temp = PG_GETARG_TEMPORAL(0);
  Interval *duration = PG_GETARG_INTERVAL_P(1);
  ensure_valid_duration(duration);
  Temporal *result = temporal_shift_tscale_internal(temp, false, true,
    NULL, duration);
  PG_FREE_IF_COPY(temp, 0);
  PG_RETURN_POINTER(result);
}

PG_FUNCTION_INFO_V1(temporal_shift_tscale);
/**
 * Shift and scale the time span of the temporal value by the two intervals
 */
PGDLLEXPORT Datum
temporal_shift_tscale(PG_FUNCTION_ARGS)
{
  Temporal *temp = PG_GETARG_TEMPORAL(0);
  Interval *start = PG_GETARG_INTERVAL_P(1);
  Interval *duration = PG_GETARG_INTERVAL_P(2);
  ensure_valid_duration(duration);
  Temporal *result = temporal_shift_tscale_internal(temp, true, true,
    start, duration);
  PG_RETURN_POINTER(result);
}

/*****************************************************************************
 * Bounding box tests for the ever/always comparison operators
 *****************************************************************************/

/**
 * Returns true if the bounding box of the temporal value is ever equal to
 * the base value
 */
bool
temporal_bbox_ev_al_eq(const Temporal *temp, Datum value, bool ever)
{
  /* Bounding box test */
  if (tnumber_base_type(temp->basetypid))
  {
    TBOX box;
    memset(&box, 0, sizeof(TBOX));
    temporal_bbox(&box, temp);
    double d = datum_double(value, temp->basetypid);
    return (ever && box.xmin <= d && d <= box.xmax) ||
      (!ever && box.xmin == d && d == box.xmax);
  }
  else if (tspatial_base_type(temp->basetypid))
  {
    STBOX box1, box2;
    memset(&box1, 0, sizeof(STBOX));
    memset(&box2, 0, sizeof(STBOX));
    temporal_bbox(&box1, temp);
    Datum geom = value;
    if (!tgeo_base_type(temp->basetypid))
      geom = npoint_as_geom_internal(DatumGetNpoint(value));
    geo_to_stbox_internal(&box2, (GSERIALIZED *)DatumGetPointer(geom));
    if (!tgeo_base_type(temp->basetypid))
      pfree(DatumGetPointer(geom));
    return (ever && contains_stbox_stbox_internal(&box1, &box2)) ||
      (!ever && same_stbox_stbox_internal(&box1, &box2));
  }
  return true;
}

/**
 * Returns true if the bounding box of the temporal value is ever/always less
 * than or equal to the base value. The same test is used for both since the
 * bounding box does not distinguish between the inclusive/exclusive bounds.
 *
 * @param[in] temp Temporal value
 * @param[in] value Base value
 * @param[in] ever True when testing ever false when testing always
 */
bool
temporal_bbox_ev_al_lt_le(const Temporal *temp, Datum value, bool ever)
{
  if (tnumber_base_type(temp->basetypid))
  {
    TBOX box;
    memset(&box, 0, sizeof(TBOX));
    temporal_bbox(&box, temp);
    double d = datum_double(value, temp->basetypid);
    if ((ever && d < box.xmin) || (!ever && d < box.xmax))
      return false;
  }
  return true;
}

/*****************************************************************************
 * Ever/always comparison operators
 *****************************************************************************/

/**
 * Returns true if the temporal value is ever equal to the base value
 * (internal function)
 */
bool
temporal_ever_eq_internal(const Temporal *temp, Datum value)
{
  bool result;
  ensure_valid_tempsubtype(temp->subtype);
  if (temp->subtype == INSTANT)
    result = tinstant_ever_eq((TInstant *) temp, value);
  else if (temp->subtype == INSTANTSET)
    result = tinstantset_ever_eq((TInstantSet *) temp, value);
  else if (temp->subtype == SEQUENCE)
    result = tsequence_ever_eq((TSequence *) temp, value);
  else /* temp->subtype == SEQUENCESET */
    result = tsequenceset_ever_eq((TSequenceSet *) temp, value);
  return result;
}

/**
 * Returns true if the temporal value is always equal to the base value
 * (internal function)
 */
bool
temporal_always_eq_internal(const Temporal *temp, Datum value)
{
  bool result;
  ensure_valid_tempsubtype(temp->subtype);
  if (temp->subtype == INSTANT)
    result = tinstant_always_eq((TInstant *) temp, value);
  else if (temp->subtype == INSTANTSET)
    result = tinstantset_always_eq((TInstantSet *) temp, value);
  else if (temp->subtype == SEQUENCE)
    result = tsequence_always_eq((TSequence *) temp, value);
  else /* temp->subtype == SEQUENCESET */
    result = tsequenceset_always_eq((TSequenceSet *) temp, value);
  return result;
}

/**
 * Returns true if the temporal value is ever less than the base value
 * (internal function)
 */
bool
temporal_ever_lt_internal(const Temporal *temp, Datum value)
{
  bool result;
  ensure_valid_tempsubtype(temp->subtype);
  if (temp->subtype == INSTANT)
    result = tinstant_ever_lt((TInstant *) temp, value);
  else if (temp->subtype == INSTANTSET)
    result = tinstantset_ever_lt((TInstantSet *) temp, value);
  else if (temp->subtype == SEQUENCE)
    result = tsequence_ever_lt((TSequence *) temp, value);
  else /* temp->subtype == SEQUENCESET */
    result = tsequenceset_ever_lt((TSequenceSet *) temp, value);
  return result;
}

/**
 * Returns true if the temporal value is always less than the base value
 * (internal function)
 */
bool
temporal_always_lt_internal(const Temporal *temp, Datum value)
{
  bool result;
  ensure_valid_tempsubtype(temp->subtype);
  if (temp->subtype == INSTANT)
    result = tinstant_always_lt((TInstant *) temp, value);
  else if (temp->subtype == INSTANTSET)
    result = tinstantset_always_lt((TInstantSet *) temp, value);
  else if (temp->subtype == SEQUENCE)
    result = tsequence_always_lt((TSequence *) temp, value);
  else /* temp->subtype == SEQUENCESET */
    result = tsequenceset_always_lt((TSequenceSet *) temp, value);
  return result;
}

/**
 * Returns true if the temporal value is ever less than or equal to
 * the base value (internal function)
 */
bool
temporal_ever_le_internal(const Temporal *temp, Datum value)
{
  bool result;
  ensure_valid_tempsubtype(temp->subtype);
  if (temp->subtype == INSTANT)
    result = tinstant_ever_le((TInstant *) temp, value);
  else if (temp->subtype == INSTANTSET)
    result = tinstantset_ever_le((TInstantSet *) temp, value);
  else if (temp->subtype == SEQUENCE)
    result = tsequence_ever_le((TSequence *) temp, value);
  else /* temp->subtype == SEQUENCESET */
    result = tsequenceset_ever_le((TSequenceSet *) temp, value);
  return result;
}

/**
 * Returns true if the temporal value is always less than or equal to
 * the base value (internal function)
 */
bool
temporal_always_le_internal(const Temporal *temp, Datum value)
{
  bool result;
  ensure_valid_tempsubtype(temp->subtype);
  if (temp->subtype == INSTANT)
    result = tinstant_always_le((TInstant *) temp, value);
  else if (temp->subtype == INSTANTSET)
    result = tinstantset_always_le((TInstantSet *) temp, value);
  else if (temp->subtype == SEQUENCE)
    result = tsequence_always_le((TSequence *) temp, value);
  else /* temp->subtype == SEQUENCESET */
    result = tsequenceset_always_le((TSequenceSet *) temp, value);
  return result;
}

/*****************************************************************************/

/**
 * Generic function for the temporal ever/always comparison operators
 *
 * @param[in] fcinfo Catalog information about the external function
 * @param[in] func Specific function for the ever/always comparison
 */
Datum
temporal_ev_al_comp(FunctionCallInfo fcinfo,
  bool (*func)(const Temporal *, Datum))
{
  Temporal *temp = PG_GETARG_TEMPORAL(0);
  Datum value = PG_GETARG_ANYDATUM(1);
  /* For temporal points test that the geometry is not empty */
  if (tgeo_base_type(temp->basetypid))
  {
    GSERIALIZED *gs = (GSERIALIZED *)DatumGetPointer(value);
    ensure_point_type(gs);
    ensure_same_srid_tpoint_gs(temp, gs);
    ensure_same_dimensionality_tpoint_gs(temp, gs);
    if (gserialized_is_empty(gs))
    {
      PG_FREE_IF_COPY(temp, 0);
      PG_RETURN_BOOL(false);
    }
  }
  bool result = func(temp, value);
  PG_FREE_IF_COPY(temp, 0);
  DATUM_FREE_IF_COPY(value, temp->basetypid, 1);
  PG_RETURN_BOOL(result);
}

/*****************************************************************************/

PG_FUNCTION_INFO_V1(temporal_ever_eq);
/**
 * Returns true if the temporal value is ever equal to the base value
 */
PGDLLEXPORT Datum
temporal_ever_eq(PG_FUNCTION_ARGS)
{
  return temporal_ev_al_comp(fcinfo, &temporal_ever_eq_internal);
}

PG_FUNCTION_INFO_V1(temporal_always_eq);
/**
 * Returns true if the temporal value is always equal to the base value
 */
PGDLLEXPORT Datum
temporal_always_eq(PG_FUNCTION_ARGS)
{
  return temporal_ev_al_comp(fcinfo, &temporal_always_eq_internal);
}

PG_FUNCTION_INFO_V1(temporal_ever_ne);
/**
 * Returns true if the temporal value is ever different from the base value
 */
PGDLLEXPORT Datum
temporal_ever_ne(PG_FUNCTION_ARGS)
{
  return ! temporal_ev_al_comp(fcinfo, &temporal_always_eq_internal);
}

PG_FUNCTION_INFO_V1(temporal_always_ne);
/**
 * Returns true if the temporal value is always different from the base value
 */
PGDLLEXPORT Datum
temporal_always_ne(PG_FUNCTION_ARGS)
{
  return ! temporal_ev_al_comp(fcinfo, &temporal_ever_eq_internal);
}

/*****************************************************************************/

PG_FUNCTION_INFO_V1(temporal_ever_lt);
/**
 * Returns true if the temporal value is ever less than the base value
 */
PGDLLEXPORT Datum
temporal_ever_lt(PG_FUNCTION_ARGS)
{
  return temporal_ev_al_comp(fcinfo, &temporal_ever_lt_internal);
}

PG_FUNCTION_INFO_V1(temporal_always_lt);
/**
 * Returns true if the temporal value is always less than the base value
 */
PGDLLEXPORT Datum
temporal_always_lt(PG_FUNCTION_ARGS)
{
  return temporal_ev_al_comp(fcinfo, &temporal_always_lt_internal);
}

PG_FUNCTION_INFO_V1(temporal_ever_le);
/**
 * Returns true if the temporal value is ever less than or equal to the base value
 */
PGDLLEXPORT Datum
temporal_ever_le(PG_FUNCTION_ARGS)
{
  return temporal_ev_al_comp(fcinfo, &temporal_ever_le_internal);
}

PG_FUNCTION_INFO_V1(temporal_always_le);
/**
 * Returns true if the temporal value is always less than or equal to the base value
 */
PGDLLEXPORT Datum
temporal_always_le(PG_FUNCTION_ARGS)
{
  return temporal_ev_al_comp(fcinfo, &temporal_always_le_internal);
}

PG_FUNCTION_INFO_V1(temporal_ever_gt);
/**
 * Returns true if the temporal value is ever greater than the base value
 */
PGDLLEXPORT Datum
temporal_ever_gt(PG_FUNCTION_ARGS)
{
  return ! temporal_ev_al_comp(fcinfo, &temporal_always_le_internal);
}

PG_FUNCTION_INFO_V1(temporal_always_gt);
/**
 * Returns true if the temporal value is always greater than the base value
 */
PGDLLEXPORT Datum
temporal_always_gt(PG_FUNCTION_ARGS)
{
  return ! temporal_ev_al_comp(fcinfo, &temporal_ever_le_internal);
}

PG_FUNCTION_INFO_V1(temporal_ever_ge);
/**
 * Returns true if the temporal value is ever greater than or equal
 * to the base value
 */
PGDLLEXPORT Datum
temporal_ever_ge(PG_FUNCTION_ARGS)
{
  return ! temporal_ev_al_comp(fcinfo, &temporal_always_lt_internal);
}

PG_FUNCTION_INFO_V1(temporal_always_ge);
/**
 * Returns true if the temporal value is always greater than or equal
 * to the base value
 */
PGDLLEXPORT Datum
temporal_always_ge(PG_FUNCTION_ARGS)
{
  return ! temporal_ev_al_comp(fcinfo, &temporal_ever_lt_internal);
}

/*****************************************************************************
 * Bounding box tests for the restriction functions
 *****************************************************************************/

/**
 * Returns true if the bounding box of the temporal value contains the base value
 */
bool
temporal_bbox_restrict_value(const Temporal *temp, Datum value)
{
  /* Bounding box test */
  if (tnumber_base_type(temp->basetypid))
  {
    TBOX box1, box2;
    memset(&box1, 0, sizeof(TBOX));
    memset(&box2, 0, sizeof(TBOX));
    temporal_bbox(&box1, temp);
    number_to_box(&box2, value, temp->basetypid);
    return contains_tbox_tbox_internal(&box1, &box2);
  }
  if (tgeo_base_type(temp->basetypid))
  {
    /* Test that the geometry is not empty */
    GSERIALIZED *gs = (GSERIALIZED *) DatumGetPointer(value);
    ensure_point_type(gs);
    ensure_same_srid_tpoint_gs(temp, gs);
    ensure_same_dimensionality_tpoint_gs(temp, gs);
    if (gserialized_is_empty(gs))
      return false;
    if (temp->subtype != INSTANT)
    {
      STBOX box1, box2;
      memset(&box1, 0, sizeof(STBOX));
      memset(&box2, 0, sizeof(STBOX));
      temporal_bbox(&box1, temp);
      geo_to_stbox_internal(&box2, gs);
      return contains_stbox_stbox_internal(&box1, &box2);
    }
  }
  return true;
}

/**
 * Returns the array of base values that are contained in the bounding box
 * of the temporal value.
 *
 * @param[in] temp Temporal value
 * @param[in] values Array of base values
 * @param[in] count Number of elements in the input array
 * @param[out] newcount Number of elements in the output array
 * @return Filtered array of values.
 */
Datum *
temporal_bbox_restrict_values(const Temporal *temp, const Datum *values,
  int count, int *newcount)
{
  Datum *newvalues = palloc(sizeof(Datum) * count);
  int k = 0;

  /* Bounding box test */
  if (tnumber_base_type(temp->basetypid))
  {
    TBOX box1;
    memset(&box1, 0, sizeof(TBOX));
    temporal_bbox(&box1, temp);
    for (int i = 0; i < count; i++)
    {
      TBOX box2;
      memset(&box2, 0, sizeof(TBOX));
      number_to_box(&box2, values[i], temp->basetypid);
      if (contains_tbox_tbox_internal(&box1, &box2))
        newvalues[k++] = values[i];
    }
  }
  if (tgeo_base_type(temp->basetypid))
  {
    STBOX box1;
    memset(&box1, 0, sizeof(STBOX));
    temporal_bbox(&box1, temp);
    for (int i = 0; i < count; i++)
    {
      /* Test that the geometry is not empty */
      GSERIALIZED *gs = (GSERIALIZED *) DatumGetPointer(values[i]);
      ensure_point_type(gs);
      ensure_same_srid_tpoint_gs(temp, gs);
      ensure_same_dimensionality_tpoint_gs(temp, gs);
      if (! gserialized_is_empty(gs))
      {
        STBOX box2;
        memset(&box2, 0, sizeof(STBOX));
        geo_to_stbox_internal(&box2, gs);
        if (contains_stbox_stbox_internal(&box1, &box2))
          newvalues[k++] = values[i];
      }
    }
  }
  else
  {  /* For other types than the ones above */
    for (int i = 0; i < count; i++)
      newvalues[i] = values[i];
    k = count;
  }
  if (k == 0)
  {
    *newcount = k;
    pfree(newvalues);
    return NULL;
  }
  if (k > 1)
  {
    datumarr_sort(newvalues, k, temp->basetypid);
    k = datumarr_remove_duplicates(newvalues, k, temp->basetypid);
  }
  *newcount = k;
  return newvalues;
}

/**
 * Returns true if the bounding box of the temporal number overlaps the range
 * of base values
 */
bool
tnumber_bbox_restrict_range(const Temporal *temp, const RangeType *range)
{
  /* Bounding box test */
  assert(tnumber_base_type(temp->basetypid));
  TBOX box1, box2;
  memset(&box1, 0, sizeof(TBOX));
  memset(&box2, 0, sizeof(TBOX));
  temporal_bbox(&box1, temp);
  range_to_tbox_internal(&box2, range);
  return overlaps_tbox_tbox_internal(&box1, &box2);
}

/**
 * Returns the array of ranges of base values that overlap with the bounding box
 * of the temporal value.
 *
 * @param[in] temp Temporal value
 * @param[in] ranges Array of ranges of base values
 * @param[in] count Number of elements in the input array
 * @param[out] newcount Number of elements in the output array
 * @return Filtered array of ranges.
 */
RangeType **
tnumber_bbox_restrict_ranges(const Temporal *temp, RangeType **ranges,
  int count, int *newcount)
{
  assert(tnumber_base_type(temp->basetypid));
  RangeType **newranges = palloc(sizeof(Datum) * count);
  int k = 0;
  TBOX box1;
  memset(&box1, 0, sizeof(TBOX));
  temporal_bbox(&box1, temp);
  for (int i = 0; i < count; i++)
  {
    char flags = range_get_flags(ranges[i]);
    if (flags & RANGE_EMPTY)
      continue;
    TBOX box2;
    memset(&box2, 0, sizeof(TBOX));
    range_to_tbox_internal(&box2, ranges[i]);
    if (overlaps_tbox_tbox_internal(&box1, &box2))
      newranges[k++] = ranges[i];
  }
  if (k == 0)
  {
    *newcount = 0;
    pfree(newranges);
    return NULL;
  }
  RangeType **normranges = rangearr_normalize(newranges, k, newcount);
  pfree(newranges);
  return normranges;
}

/*****************************************************************************
 * Restriction Functions
 *****************************************************************************/

/**
 * Restricts the temporal value to the (complement of the) base value
 * (dispatch function).
 *
 * @note This function does a bounding box test for the temporal types
 * different from instant. The singleton tests are done in the functions for
 * the specific temporal types.
 */
static Temporal *
temporal_restrict_value_internal(const Temporal *temp, Datum value,
  bool atfunc)
{
  /* Bounding box test */
  if (! temporal_bbox_restrict_value(temp, value))
  {
    if (atfunc)
      return NULL;
    else
      return (temp->subtype != SEQUENCE) ? temporal_copy(temp) :
        (Temporal *) tsequence_to_tsequenceset((TSequence *) temp);
  }

  Temporal *result;
  ensure_valid_tempsubtype(temp->subtype);
  if (temp->subtype == INSTANT)
    result = (Temporal *) tinstant_restrict_value(
      (TInstant *) temp, value, atfunc);
  else if (temp->subtype == INSTANTSET)
    result = (Temporal *) tinstantset_restrict_value(
      (TInstantSet *) temp, value, atfunc);
  else if (temp->subtype == SEQUENCE)
    result = (Temporal *) tsequence_restrict_value((TSequence *) temp,
      value, atfunc);
  else /* temp->subtype == SEQUENCESET */
    result = (Temporal *) tsequenceset_restrict_value(
      (TSequenceSet *) temp, value, atfunc);
  return result;
}

/**
 * Restricts the temporal value to the (complement of the) array of base values
 */
Datum
temporal_restrict_value(FunctionCallInfo fcinfo, bool atfunc)
{
  Temporal *temp = PG_GETARG_TEMPORAL(0);
  Datum value = PG_GETARG_ANYDATUM(1);
  Oid basetypid = get_fn_expr_argtype(fcinfo->flinfo, 1);
  Temporal *result = temporal_restrict_value_internal(temp, value, atfunc);
  PG_FREE_IF_COPY(temp, 0);
  DATUM_FREE_IF_COPY(value, basetypid, 1);
  if (result == NULL)
    PG_RETURN_NULL();
  PG_RETURN_POINTER(result);
}

PG_FUNCTION_INFO_V1(temporal_at_value);
/**
 * Restricts the temporal value to the base value
 */
PGDLLEXPORT Datum
temporal_at_value(PG_FUNCTION_ARGS)
{
  return temporal_restrict_value(fcinfo, REST_AT);
}

PG_FUNCTION_INFO_V1(temporal_minus_value);
/**
 * Restricts the temporal value to the complement of the base value
 */
PGDLLEXPORT Datum
temporal_minus_value(PG_FUNCTION_ARGS)
{
  return temporal_restrict_value(fcinfo, REST_MINUS);
}

/*****************************************************************************/

/**
 * Restricts the temporal value to the (complement of the) array of base values
 * (dispatch function)
 */
static Temporal *
temporal_restrict_values_internal(const Temporal *temp, Datum *values,
  int count, bool atfunc)
{
  /* Bounding box test */
  int newcount;
  Datum *newvalues = temporal_bbox_restrict_values(temp, values, count,
    &newcount);
  if (newcount == 0)
  {
    if (atfunc)
      return NULL;
    else
      return (temp->subtype != SEQUENCE) ? temporal_copy(temp) :
        (Temporal *) tsequence_to_tsequenceset((TSequence *) temp);
  }

  Temporal *result;
  ensure_valid_tempsubtype(temp->subtype);
  if (temp->subtype == INSTANT)
    result = (Temporal *) tinstant_restrict_values(
      (TInstant *) temp, newvalues, newcount, atfunc);
  else if (temp->subtype == INSTANTSET)
    result = (Temporal *) tinstantset_restrict_values(
      (TInstantSet *) temp, newvalues, newcount, atfunc);
  else if (temp->subtype == SEQUENCE)
    result = (Temporal *) tsequence_restrict_values((TSequence *) temp,
      newvalues, newcount, atfunc);
  else /* temp->subtype == SEQUENCESET */
    result = (Temporal *) tsequenceset_restrict_values(
      (TSequenceSet *) temp, newvalues, newcount, atfunc);

  pfree(newvalues);
  return result;
}

/**
 * Restricts the temporal value to the (complement of the) array of base values
 */
Datum
temporal_restrict_values(FunctionCallInfo fcinfo, bool atfunc)
{
  Temporal *temp = PG_GETARG_TEMPORAL(0);
  ArrayType *array = PG_GETARG_ARRAYTYPE_P(1);
  /* Return NULL or a copy of the temporal value on empty array */
  int count = ArrayGetNItems(ARR_NDIM(array), ARR_DIMS(array));
  if (count == 0)
  {
    PG_FREE_IF_COPY(array, 1);
    if (atfunc)
    {
      PG_FREE_IF_COPY(temp, 0);
      PG_RETURN_NULL();
    }
    else
    {
      Temporal *result = temporal_copy(temp);
      PG_FREE_IF_COPY(temp, 0);
      PG_RETURN_POINTER(result);
    }
  }

  Datum *values = datumarr_extract(array, &count);
  /* For temporal points the validity of values in the array is done in
   * bounding box function */
  Temporal *result = (count > 1) ?
    temporal_restrict_values_internal(temp, values, count, atfunc) :
    temporal_restrict_value_internal(temp, values[0], atfunc);

  pfree(values);
  PG_FREE_IF_COPY(temp, 0);
  PG_FREE_IF_COPY(array, 1);
  if (result == NULL)
    PG_RETURN_NULL();
  PG_RETURN_POINTER(result);
}

PG_FUNCTION_INFO_V1(temporal_at_values);
/**
 * Restricts the temporal value to the array of base values
 */
PGDLLEXPORT Datum
temporal_at_values(PG_FUNCTION_ARGS)
{
  return temporal_restrict_values(fcinfo, REST_AT);
}

PG_FUNCTION_INFO_V1(temporal_minus_values);
/**
 * Restricts the temporal value to the complement of the array of base values
 */
PGDLLEXPORT Datum
temporal_minus_values(PG_FUNCTION_ARGS)
{
  return temporal_restrict_values(fcinfo, REST_MINUS);
}

/*****************************************************************************/

/**
 * Restricts the temporal value to the (complement of the) range of base values
 * (dispatch function)
 */
Temporal *
tnumber_restrict_range_internal(const Temporal *temp, RangeType *range,
  bool atfunc)
{
  /* Empty range and Bounding box test */
  char flags = range_get_flags(range);
  if (flags & RANGE_EMPTY ||
    ! tnumber_bbox_restrict_range(temp, range))
  {
    if (atfunc)
      return NULL;
    else
      return (temp->subtype != SEQUENCE) ? temporal_copy(temp) :
        (Temporal *) tsequence_to_tsequenceset((TSequence *) temp);
  }

  Temporal *result;
  ensure_valid_tempsubtype(temp->subtype);
  if (temp->subtype == INSTANT)
    result = (Temporal *) tnumberinst_restrict_range(
      (TInstant *) temp, range, atfunc);
  else if (temp->subtype == INSTANTSET)
    result = (Temporal *) tnumberinstset_restrict_range(
      (TInstantSet *) temp, range, atfunc);
  else if (temp->subtype == SEQUENCE)
    result = (Temporal *) tnumberseq_restrict_range(
      (TSequence *) temp, range, atfunc);
  else /* temp->subtype == SEQUENCESET */
    result = (Temporal *) tnumberseqset_restrict_range(
      (TSequenceSet *) temp, range, atfunc);
  return result;
}

Datum
tnumber_restrict_range(FunctionCallInfo fcinfo, bool atfunc)
{
  Temporal *temp = PG_GETARG_TEMPORAL(0);
#if MOBDB_PGSQL_VERSION < 110000
  RangeType *range = PG_GETARG_RANGE(1);
#else
  RangeType *range = PG_GETARG_RANGE_P(1);
#endif
  Temporal *result = tnumber_restrict_range_internal(temp, range, atfunc);
  PG_FREE_IF_COPY(temp, 0);
  PG_FREE_IF_COPY(range, 1);
  if (result == NULL)
    PG_RETURN_NULL();
  PG_RETURN_POINTER(result);
}

PG_FUNCTION_INFO_V1(tnumber_at_range);
/**
 * Restricts the temporal value to the range of base values
 */
PGDLLEXPORT Datum
tnumber_at_range(PG_FUNCTION_ARGS)
{
  return tnumber_restrict_range(fcinfo, REST_AT);
}

PG_FUNCTION_INFO_V1(tnumber_minus_range);
/**
 * Restricts the temporal value to the complement of the range of base values
 */
PGDLLEXPORT Datum
tnumber_minus_range(PG_FUNCTION_ARGS)
{
  return tnumber_restrict_range(fcinfo, REST_MINUS);
}

/*****************************************************************************/

/**
 * Restricts the temporal value to the (complement of the) array of ranges
 * of base values (internal function)
 */
static Temporal *
tnumber_restrict_ranges_internal(const Temporal *temp, RangeType **ranges,
  int count, bool atfunc)
{
  /* Bounding box test */
  int newcount;
  RangeType **newranges = tnumber_bbox_restrict_ranges(temp, ranges,
    count, &newcount);
  if (newcount == 0)
  {
    if (atfunc)
      return NULL;
    else
      return (temp->subtype != SEQUENCE) ? temporal_copy(temp) :
        (Temporal *) tsequence_to_tsequenceset((TSequence *) temp);
  }
  if (newcount == 1)
    return tnumber_restrict_range_internal(temp, newranges[0], atfunc);

  Temporal *result;
  ensure_valid_tempsubtype(temp->subtype);
  if (temp->subtype == INSTANT)
    result = (Temporal *) tnumberinst_restrict_ranges((TInstant *) temp,
      newranges, newcount, atfunc);
  else if (temp->subtype == INSTANTSET)
    result = (Temporal *) tnumberinstset_restrict_ranges((TInstantSet *) temp,
      newranges, newcount, atfunc);
  else if (temp->subtype == SEQUENCE)
    result = (Temporal *) tnumberseq_restrict_ranges((TSequence *) temp,
        newranges, newcount, atfunc, BBOX_TEST_NO);
  else /* temp->subtype == SEQUENCESET */
    result = (Temporal *) tnumberseqset_restrict_ranges((TSequenceSet *) temp,
      newranges, newcount, atfunc);

  pfree_array((void **) newranges, newcount);

  return result;
}

/**
 * Restricts the temporal value to the (complement of the) array of ranges
 * of base values
 */
Datum
tnumber_restrict_ranges(FunctionCallInfo fcinfo, bool atfunc)
{
  Temporal *temp = PG_GETARG_TEMPORAL(0);
  ArrayType *array = PG_GETARG_ARRAYTYPE_P(1);
  /* Return NULL or a copy of the temporal value on empty array */
  int count = ArrayGetNItems(ARR_NDIM(array), ARR_DIMS(array));
  if (count == 0)
  {
    PG_FREE_IF_COPY(array, 1);
    if (atfunc)
    {
      PG_FREE_IF_COPY(temp, 0);
      PG_RETURN_NULL();
    }
    else
    {
      Temporal *result = temporal_copy(temp);
      PG_FREE_IF_COPY(temp, 0);
      PG_RETURN_POINTER(result);
    }
  }
  RangeType **ranges = rangearr_extract(array, &count);
  Temporal *result = (count > 1) ?
    tnumber_restrict_ranges_internal(temp, ranges, count, atfunc) :
    tnumber_restrict_range_internal(temp, ranges[0], atfunc);
  pfree(ranges);
  PG_FREE_IF_COPY(temp, 0);
  PG_FREE_IF_COPY(array, 1);
  if (result == NULL)
    PG_RETURN_NULL();
  PG_RETURN_POINTER(result);
}

PG_FUNCTION_INFO_V1(tnumber_at_ranges);
/**
 * Restricts the temporal value to the array of ranges of base values
 */
PGDLLEXPORT Datum
tnumber_at_ranges(PG_FUNCTION_ARGS)
{
  return tnumber_restrict_ranges(fcinfo, REST_AT);
}

PG_FUNCTION_INFO_V1(tnumber_minus_ranges);
/**
 * Restricts the temporal value to the complement of the array of ranges
 * of base values
 */
PGDLLEXPORT Datum
tnumber_minus_ranges(PG_FUNCTION_ARGS)
{
  return tnumber_restrict_ranges(fcinfo, REST_MINUS);
}

/*****************************************************************************/

/**
 * Restricts the temporal value to (the complement of) the minimum base value
 * (dispatch function)
 */
Temporal *
temporal_restrict_minmax_internal(const Temporal *temp, bool min, bool atfunc)
{
  Temporal *result;
  ensure_valid_tempsubtype(temp->subtype);
  if (temp->subtype == INSTANT)
    result = atfunc ? (Temporal *) tinstant_copy((TInstant *) temp) : NULL;
  else if (temp->subtype == INSTANTSET)
    result = (Temporal *) tinstantset_restrict_minmax((TInstantSet *) temp,
      min, atfunc);
  else if (temp->subtype == SEQUENCE)
    result = (Temporal *) tsequence_restrict_minmax((TSequence *) temp,
      min, atfunc);
  else /* temp->subtype == SEQUENCESET */
    result = (Temporal *) tsequenceset_restrict_minmax((TSequenceSet *) temp,
      min, atfunc);
  return result;
}

/**
 * Restricts the temporal value to the minimum base value
 */
Datum
temporal_restrict_minmax(FunctionCallInfo fcinfo, bool min, bool atfunc)
{
  Temporal *temp = PG_GETARG_TEMPORAL(0);
  Temporal *result = temporal_restrict_minmax_internal(temp, min, atfunc);
  PG_FREE_IF_COPY(temp, 0);
  if (result == NULL)
    PG_RETURN_NULL();
  PG_RETURN_POINTER(result);
}

PG_FUNCTION_INFO_V1(temporal_at_min);
/**
 * Restricts the temporal value to the minimum base value
 */
PGDLLEXPORT Datum
temporal_at_min(PG_FUNCTION_ARGS)
{
  return temporal_restrict_minmax(fcinfo, MIN, REST_AT);
}

PG_FUNCTION_INFO_V1(temporal_minus_min);
/**
 * Restricts the temporal value to the complement of the minimum base value
 */
PGDLLEXPORT Datum
temporal_minus_min(PG_FUNCTION_ARGS)
{
  return temporal_restrict_minmax(fcinfo, MIN, REST_MINUS);
}

PG_FUNCTION_INFO_V1(temporal_at_max);
/**
 * Restricts the temporal value to the maximum base value
 */
PGDLLEXPORT Datum
temporal_at_max(PG_FUNCTION_ARGS)
{
  return temporal_restrict_minmax(fcinfo, MAX, REST_AT);
}

PG_FUNCTION_INFO_V1(temporal_minus_max);
/**
 * Restricts the temporal value to the complement of the maximum base value
 */
PGDLLEXPORT Datum
temporal_minus_max(PG_FUNCTION_ARGS)
{
  return temporal_restrict_minmax(fcinfo, MAX, REST_MINUS);
}

/*****************************************************************************/

/**
 * Restricts the temporal value to the timestamp
 * (dispatch function)
 */
Temporal *
temporal_restrict_timestamp_internal(const Temporal *temp, TimestampTz t,
  bool atfunc)
{
  Temporal *result;
  ensure_valid_tempsubtype(temp->subtype);
  if (temp->subtype == INSTANT)
    result = (Temporal *) tinstant_restrict_timestamp((TInstant *) temp, t, atfunc);
  else if (temp->subtype == INSTANTSET)
    result = (Temporal *) tinstantset_restrict_timestamp((TInstantSet *) temp,
    t, atfunc);
  else if (temp->subtype == SEQUENCE)
    result = atfunc ?
      (Temporal *) tsequence_at_timestamp((TSequence *) temp, t) :
      (Temporal *) tsequence_minus_timestamp((TSequence *) temp, t);
  else /* temp->subtype == SEQUENCESET */
    result = (Temporal *) tsequenceset_restrict_timestamp((TSequenceSet *) temp,
      t, atfunc);
  return result;
}

/**
 * Restricts the temporal value to the (complement of the) timestamp
 */
Datum
temporal_restrict_timestamp(FunctionCallInfo fcinfo, bool atfunc)
{
  Temporal *temp = PG_GETARG_TEMPORAL(0);
  TimestampTz t = PG_GETARG_TIMESTAMPTZ(1);
  Temporal *result = temporal_restrict_timestamp_internal(temp, t, atfunc);
  PG_FREE_IF_COPY(temp, 0);
  if (result == NULL)
    PG_RETURN_NULL();
  PG_RETURN_POINTER(result);
}

PG_FUNCTION_INFO_V1(temporal_at_timestamp);
/**
 * Restricts the temporal value to the timestamp
 */
PGDLLEXPORT Datum
temporal_at_timestamp(PG_FUNCTION_ARGS)
{
  return temporal_restrict_timestamp(fcinfo, REST_AT);
}

PG_FUNCTION_INFO_V1(temporal_minus_timestamp);
/**
 * Restricts the temporal value to the complement of the timestamp
 */
PGDLLEXPORT Datum
temporal_minus_timestamp(PG_FUNCTION_ARGS)
{
  return temporal_restrict_timestamp(fcinfo, REST_MINUS);
}

/*****************************************************************************/

/**
 * Returns the base value of the temporal value at the timestamp when the
 * timestamp may be at an exclusive bound
 */
bool
temporal_value_at_timestamp_inc(const Temporal *temp, TimestampTz t, Datum *value)
{
  bool result;
  ensure_valid_tempsubtype(temp->subtype);
  if (temp->subtype == INSTANT)
    result = tinstant_value_at_timestamp((TInstant *) temp, t, value);
  else if (temp->subtype == INSTANTSET)
    result = tinstantset_value_at_timestamp((TInstantSet *) temp, t, value);
  else if (temp->subtype == SEQUENCE)
    result = tsequence_value_at_timestamp_inc((TSequence *) temp, t, value);
  else /* temp->subtype == SEQUENCESET */
    result = tsequenceset_value_at_timestamp_inc((TSequenceSet *) temp, t, value);
  return result;
}

/*****************************************************************************/

PG_FUNCTION_INFO_V1(temporal_value_at_timestamp);
/**
 * Returns the base value of the temporal value at the timestamp
 */
PGDLLEXPORT Datum
temporal_value_at_timestamp(PG_FUNCTION_ARGS)
{
  Temporal *temp = PG_GETARG_TEMPORAL(0);
  TimestampTz t = PG_GETARG_TIMESTAMPTZ(1);
  bool found = false;
  Datum result;
  ensure_valid_tempsubtype(temp->subtype);
  if (temp->subtype == INSTANT)
    found = tinstant_value_at_timestamp((TInstant *) temp, t, &result);
  else if (temp->subtype == INSTANTSET)
    found = tinstantset_value_at_timestamp((TInstantSet *) temp, t, &result);
  else if (temp->subtype == SEQUENCE)
    found = tsequence_value_at_timestamp((TSequence *) temp, t, &result);
  else /* temp->subtype == SEQUENCESET */
    found = tsequenceset_value_at_timestamp((TSequenceSet *) temp, t, &result);
  PG_FREE_IF_COPY(temp, 0);
  if (!found)
    PG_RETURN_NULL();
  PG_RETURN_DATUM(result);
}

/*****************************************************************************/

/**
 * Restricts the temporal value to the (complement of the) timestamp set
 */
Datum
temporal_restrict_timestampset(FunctionCallInfo fcinfo, bool atfunc)
{
  Temporal *temp = PG_GETARG_TEMPORAL(0);
  TimestampSet *ts = PG_GETARG_TIMESTAMPSET(1);
  Temporal *result;
  ensure_valid_tempsubtype(temp->subtype);
  if (temp->subtype == INSTANT)
    result = (Temporal *) tinstant_restrict_timestampset(
      (TInstant *) temp, ts, atfunc);
  else if (temp->subtype == INSTANTSET)
    result = (Temporal *) tinstantset_restrict_timestampset(
      (TInstantSet *) temp, ts, atfunc);
  else if (temp->subtype == SEQUENCE)
    result = atfunc ?
      (Temporal *) tsequence_at_timestampset((TSequence *) temp, ts) :
      (Temporal *) tsequence_minus_timestampset((TSequence *) temp, ts);
  else /* temp->subtype == SEQUENCESET */
    result = (Temporal *) tsequenceset_restrict_timestampset(
      (TSequenceSet *) temp, ts, atfunc);
  PG_FREE_IF_COPY(temp, 0);
  PG_FREE_IF_COPY(ts, 1);
  if (result == NULL)
    PG_RETURN_NULL();
  PG_RETURN_POINTER(result);
}
PG_FUNCTION_INFO_V1(temporal_at_timestampset);
/**
 * Restricts the temporal value to the timestamp set
 */
PGDLLEXPORT Datum
temporal_at_timestampset(PG_FUNCTION_ARGS)
{
  return temporal_restrict_timestampset(fcinfo, REST_AT);
}

PG_FUNCTION_INFO_V1(temporal_minus_timestampset);
/**
 * Restricts the temporal value to the complement of the timestamp set
 */
PGDLLEXPORT Datum
temporal_minus_timestampset(PG_FUNCTION_ARGS)
{
  return temporal_restrict_timestampset(fcinfo, REST_MINUS);
}

/*****************************************************************************/

/**
 * Restricts the temporal value to the (complement of the) period
 * (dispatch function)
 */
Temporal *
temporal_restrict_period_internal(const Temporal *temp, const Period *p,
  bool atfunc)
{
  Temporal *result;
  ensure_valid_tempsubtype(temp->subtype);
  if (temp->subtype == INSTANT)
    result = (Temporal *) tinstant_restrict_period(
      (TInstant *) temp, p, atfunc);
  else if (temp->subtype == INSTANTSET)
    result = (Temporal *) tinstantset_restrict_period(
      (TInstantSet *) temp, p, atfunc);
  else if (temp->subtype == SEQUENCE)
    result = atfunc ?
      (Temporal *) tsequence_at_period((TSequence *) temp, p) :
      (Temporal *) tsequence_minus_period((TSequence *) temp, p);
  else /* temp->subtype == SEQUENCESET */
    result = (Temporal *) tsequenceset_restrict_period(
      (TSequenceSet *) temp, p, atfunc);
  return result;
}

Temporal *
temporal_at_period_internal(const Temporal *temp, const Period *p)
{
  return temporal_restrict_period_internal(temp, p, REST_AT);
}

Datum
temporal_restrict_period(FunctionCallInfo fcinfo, bool atfunc)
{
  Temporal *temp = PG_GETARG_TEMPORAL(0);
  Period *p = PG_GETARG_PERIOD(1);
  Temporal *result = temporal_restrict_period_internal(temp, p, atfunc);
  PG_FREE_IF_COPY(temp, 0);
  if (result == NULL)
    PG_RETURN_NULL();
  PG_RETURN_POINTER(result);
}

PG_FUNCTION_INFO_V1(temporal_at_period);
/**
 * Restricts the temporal value to the period
 */
PGDLLEXPORT Datum
temporal_at_period(PG_FUNCTION_ARGS)
{
  return temporal_restrict_period(fcinfo, REST_AT);
}


PG_FUNCTION_INFO_V1(temporal_minus_period);
/**
 * Restricts the temporal value to the complement of the period
 */
PGDLLEXPORT Datum
temporal_minus_period(PG_FUNCTION_ARGS)
{
  return temporal_restrict_period(fcinfo, REST_MINUS);
}

/*****************************************************************************/

/**
 * Restricts the temporal value to the (complement of the) period set
 * (dispatch function)
 */
Temporal *
temporal_restrict_periodset_internal(const Temporal *temp,
  const PeriodSet *ps, bool atfunc)
{
  Temporal *result;
  ensure_valid_tempsubtype(temp->subtype);
  if (temp->subtype == INSTANT)
    result = (Temporal *) tinstant_restrict_periodset(
      (TInstant *) temp, ps, atfunc);
  else if (temp->subtype == INSTANTSET)
    result = (Temporal *) tinstantset_restrict_periodset(
      (TInstantSet *) temp, ps, atfunc);
  else if (temp->subtype == SEQUENCE)
    result = (Temporal *) tsequence_restrict_periodset(
      (TSequence *) temp, ps, atfunc);
  else /* temp->subtype == SEQUENCESET */
    result = (Temporal *) tsequenceset_restrict_periodset(
      (TSequenceSet *) temp, ps, atfunc);
  return result;
}

/**
 * Restricts the temporal value to the (complement of the) period set
  */
Datum
temporal_restrict_periodset(FunctionCallInfo fcinfo, bool atfunc)
{
  Temporal *temp = PG_GETARG_TEMPORAL(0);
  PeriodSet *ps = PG_GETARG_PERIODSET(1);
  Temporal *result = temporal_restrict_periodset_internal(temp, ps, atfunc);
  PG_FREE_IF_COPY(temp, 0);
  PG_FREE_IF_COPY(ps, 1);
  if (result == NULL)
    PG_RETURN_NULL();
  PG_RETURN_POINTER(result);
}

PG_FUNCTION_INFO_V1(temporal_at_periodset);
/**
 * Restricts the temporal value to the period set
 */
PGDLLEXPORT Datum
temporal_at_periodset(PG_FUNCTION_ARGS)
{
  return temporal_restrict_periodset(fcinfo, REST_AT);
}

PG_FUNCTION_INFO_V1(temporal_minus_periodset);
/**
 * Restricts the temporal value to the complement of the period set
 */
PGDLLEXPORT Datum
temporal_minus_periodset(PG_FUNCTION_ARGS)
{
  return temporal_restrict_periodset(fcinfo, REST_MINUS);
}

/*****************************************************************************/

/**
 * Restrict the temporal number to the temporal box (internal function)
 */
Temporal *
tnumber_at_tbox_internal(const Temporal *temp, const TBOX *box)
{
  /* Bounding box test */
  TBOX box1;
  memset(&box1, 0, sizeof(TBOX));
  temporal_bbox(&box1, temp);
  if (!overlaps_tbox_tbox_internal(box, &box1))
    return NULL;

  /* At least one of MOBDB_FLAGS_GET_T and MOBDB_FLAGS_GET_X is true */
  Temporal *temp1;
  if (MOBDB_FLAGS_GET_T(box->flags))
  {
    Period p;
    period_set(&p, box->tmin, box->tmax, true, true);
    temp1 = temporal_at_period_internal(temp, &p);
    /* Despite the bounding box test above, temp1 may be NULL due to 
     * exclusive bounds */
    if (temp1 == NULL)
      return NULL;
  }
  else
    temp1 = temporal_copy(temp);

  Temporal *result;
  if (MOBDB_FLAGS_GET_X(box->flags))
  {
    /* Ensure function is called for temporal numbers */
    ensure_tnumber_base_type(temp->basetypid);
    /* The basetypid of the temporal value determines wheter the
     * argument box is converted into an intrange or a floatrange */
    RangeType *range;
    if (temp->basetypid == INT4OID)
      range = range_make(Int32GetDatum((int) box->xmin),
        Int32GetDatum((int) box->xmax), true, true, INT4OID);
    else /* temp->basetypid == FLOAT8OID */
      range = range_make(Float8GetDatum(box->xmin),
        Float8GetDatum(box->xmax), true, true, FLOAT8OID);
    result = tnumber_restrict_range_internal(temp1, range, true);
    pfree(DatumGetPointer(range));
    pfree(temp1);
  }
  else
    result = temp1;
  return result;
}

/**
 * Restrict the temporal number to the complement of the temporal box
 * (internal function).
 * We cannot make the difference from each dimension separately, i.e.,
 * restrict at the period and then restrict to the range. Therefore, we
 * compute the atTbox and then compute the complement of the value obtained.
 *
 */
Temporal *
tnumber_minus_tbox_internal(const Temporal *temp, const TBOX *box)
{
  /* Bounding box test */
  TBOX box1;
  memset(&box1, 0, sizeof(TBOX));
  temporal_bbox(&box1, temp);
  if (!overlaps_tbox_tbox_internal(box, &box1))
    return temporal_copy(temp);

  Temporal *result = NULL;
  Temporal *temp1 = tnumber_at_tbox_internal(temp, box);
  if (temp1 != NULL)
  {
    PeriodSet *ps1 = temporal_get_time_internal(temp);
    PeriodSet *ps2 = temporal_get_time_internal(temp1);
    PeriodSet *ps = minus_periodset_periodset_internal(ps1, ps2);
    if (ps != NULL)
    {
      result = temporal_restrict_periodset_internal(temp, ps, true);
      pfree(ps);
    }
    pfree(temp1); pfree(ps1); pfree(ps2);
  }
  return result;
}

/**
 * Restricts the temporal value to the (complement of the) temporal box
  */
Datum
tnumber_restrict_tbox(FunctionCallInfo fcinfo, bool atfunc)
{
  Temporal *temp = PG_GETARG_TEMPORAL(0);
  TBOX *box = PG_GETARG_TBOX_P(1);
  Temporal *result = atfunc ? tnumber_at_tbox_internal(temp, box) :
    tnumber_minus_tbox_internal(temp, box);
  PG_FREE_IF_COPY(temp, 0);
  if (result == NULL)
    PG_RETURN_NULL();
  PG_RETURN_POINTER(result);
}

PG_FUNCTION_INFO_V1(tnumber_at_tbox);
/**
 * Restricts the temporal value to the temporal box
 */
PGDLLEXPORT Datum
tnumber_at_tbox(PG_FUNCTION_ARGS)
{
  return tnumber_restrict_tbox(fcinfo, REST_AT);
}

PG_FUNCTION_INFO_V1(tnumber_minus_tbox);
/**
 * Restricts the temporal value to the complement of the temporal box
 */
PGDLLEXPORT Datum
tnumber_minus_tbox(PG_FUNCTION_ARGS)
{
  return tnumber_restrict_tbox(fcinfo, REST_MINUS);
}

/*****************************************************************************
 * Intersection functions
 *****************************************************************************/

PG_FUNCTION_INFO_V1(temporal_intersects_timestamp);
/**
 * Returns true if the temporal value intersects the timestamp
 */
PGDLLEXPORT Datum
temporal_intersects_timestamp(PG_FUNCTION_ARGS)
{
  Temporal *temp = PG_GETARG_TEMPORAL(0);
  TimestampTz t = PG_GETARG_TIMESTAMPTZ(1);
  bool result;
  ensure_valid_tempsubtype(temp->subtype);
  if (temp->subtype == INSTANT)
    result = tinstant_intersects_timestamp((TInstant *) temp, t);
  else if (temp->subtype == INSTANTSET)
    result = tinstantset_intersects_timestamp((TInstantSet *) temp, t);
  else if (temp->subtype == SEQUENCE)
    result = tsequence_intersects_timestamp((TSequence *) temp, t);
  else /* temp->subtype == SEQUENCESET */
    result = tsequenceset_intersects_timestamp((TSequenceSet *) temp, t);
  PG_FREE_IF_COPY(temp, 0);
  PG_RETURN_BOOL(result);
}

PG_FUNCTION_INFO_V1(temporal_intersects_timestampset);
/**
 * Returns true if the temporal value intersects the timestamp set
 */
PGDLLEXPORT Datum
temporal_intersects_timestampset(PG_FUNCTION_ARGS)
{
  Temporal *temp = PG_GETARG_TEMPORAL(0);
  TimestampSet *ts = PG_GETARG_TIMESTAMPSET(1);
  bool result;
  ensure_valid_tempsubtype(temp->subtype);
  if (temp->subtype == INSTANT)
    result = tinstant_intersects_timestampset((TInstant *) temp, ts);
  else if (temp->subtype == INSTANTSET)
    result = tinstantset_intersects_timestampset((TInstantSet *) temp, ts);
  else if (temp->subtype == SEQUENCE)
    result = tsequence_intersects_timestampset((TSequence *) temp, ts);
  else /* temp->subtype == SEQUENCESET */
    result = tsequenceset_intersects_timestampset((TSequenceSet *) temp, ts);
  PG_FREE_IF_COPY(temp, 0);
  PG_FREE_IF_COPY(ts, 1);
  PG_RETURN_BOOL(result);
}

PG_FUNCTION_INFO_V1(temporal_intersects_period);
/**
 * Returns true if the temporal value intersects the period
 */
PGDLLEXPORT Datum
temporal_intersects_period(PG_FUNCTION_ARGS)
{
  Temporal *temp = PG_GETARG_TEMPORAL(0);
  Period *p = PG_GETARG_PERIOD(1);
  bool result;
  ensure_valid_tempsubtype(temp->subtype);
  if (temp->subtype == INSTANT)
    result = tinstant_intersects_period((TInstant *) temp, p);
  else if (temp->subtype == INSTANTSET)
    result = tinstantset_intersects_period((TInstantSet *) temp, p);
  else if (temp->subtype == SEQUENCE)
    result = tsequence_intersects_period((TSequence *) temp, p);
  else /* temp->subtype == SEQUENCESET */
    result = tsequenceset_intersects_period((TSequenceSet *) temp, p);
  PG_FREE_IF_COPY(temp, 0);
  PG_RETURN_BOOL(result);
}

PG_FUNCTION_INFO_V1(temporal_intersects_periodset);
/**
 * Returns true if the temporal value intersects the period set
 */
PGDLLEXPORT Datum
temporal_intersects_periodset(PG_FUNCTION_ARGS)
{
  Temporal *temp = PG_GETARG_TEMPORAL(0);
  PeriodSet *ps = PG_GETARG_PERIODSET(1);
  bool result;
  ensure_valid_tempsubtype(temp->subtype);
  if (temp->subtype == INSTANT)
    result = tinstant_intersects_periodset((TInstant *) temp, ps);
  else if (temp->subtype == INSTANTSET)
    result = tinstantset_intersects_periodset((TInstantSet *) temp, ps);
  else if (temp->subtype == SEQUENCE)
    result = tsequence_intersects_periodset((TSequence *) temp, ps);
  else /* temp->subtype == SEQUENCESET */
    result = tsequenceset_intersects_periodset((TSequenceSet *) temp, ps);
  PG_FREE_IF_COPY(temp, 0);
  PG_FREE_IF_COPY(ps, 1);
  PG_RETURN_BOOL(result);
}

/*****************************************************************************
 * Local aggregate functions
 *****************************************************************************/

PG_FUNCTION_INFO_V1(tnumber_integral);
/**
 * Returns the integral (area under the curve) of the temporal
 * number value
 */
PGDLLEXPORT Datum
tnumber_integral(PG_FUNCTION_ARGS)
{
  Temporal *temp = PG_GETARG_TEMPORAL(0);
  double result = 0.0;
  ensure_valid_tempsubtype(temp->subtype);
  if (temp->subtype == INSTANT || temp->subtype == INSTANTSET)
    ;
  else if (temp->subtype == SEQUENCE)
    result = tnumberseq_integral((TSequence *) temp);
  else /* temp->subtype == SEQUENCESET */
    result = tnumberseqset_integral((TSequenceSet *) temp);
  PG_FREE_IF_COPY(temp, 0);
  PG_RETURN_FLOAT8(result);
}

PG_FUNCTION_INFO_V1(tnumber_twavg);
/**
 * Returns the time-weighted average of the temporal number
 */
PGDLLEXPORT Datum
tnumber_twavg(PG_FUNCTION_ARGS)
{
  Temporal *temp = PG_GETARG_TEMPORAL(0);
  double result;
  ensure_valid_tempsubtype(temp->subtype);
  if (temp->subtype == INSTANT)
    result = datum_double(tinstant_value((TInstant *) temp),
      temp->basetypid);
  else if (temp->subtype == INSTANTSET)
    result = tnumberinstset_twavg((TInstantSet *) temp);
  else if (temp->subtype == SEQUENCE)
    result = tnumberseq_twavg((TSequence *) temp);
  else /* temp->subtype == SEQUENCESET */
    result = tnumberseqset_twavg((TSequenceSet *) temp);
  PG_FREE_IF_COPY(temp, 0);
  PG_RETURN_FLOAT8(result);
}

/*****************************************************************************
 * Functions for defining B-tree index
 *****************************************************************************/

/**
 * Returns -1, 0, or 1 depending on whether the first temporal value
 * is less than, equal, or greater than the second one
 * (internal function)
 *
 * @note Function used for B-tree comparison
 */
static int
temporal_cmp_internal(const Temporal *temp1, const Temporal *temp2)
{
  assert(temp1->basetypid == temp2->basetypid);

  /* Compare bounding period
   * We need to compare periods AND bounding boxes since the bounding boxes
   * do not distinguish between inclusive and exclusive bounds */
  Period p1, p2;
  temporal_period(&p1, temp1);
  temporal_period(&p2, temp2);
  int result = period_cmp_internal(&p1, &p2);
  if (result)
    return result;

  /* Compare bounding box */
  bboxunion box1, box2;
  memset(&box1, 0, sizeof(bboxunion));
  memset(&box2, 0, sizeof(bboxunion));
  temporal_bbox(&box1, temp1);
  temporal_bbox(&box2, temp2);
  result = temporal_bbox_cmp(&box1, &box2, temp1->basetypid);
  if (result)
    return result;

  /* If both are of the same temporal type use the specific comparison */
  if (temp1->subtype == temp2->subtype)
  {
    ensure_valid_tempsubtype(temp1->subtype);
    if (temp1->subtype == INSTANT)
      return tinstant_cmp((TInstant *) temp1, (TInstant *) temp2);
    else if (temp1->subtype == INSTANTSET)
      return tinstantset_cmp((TInstantSet *) temp1, (TInstantSet *) temp2);
    else if (temp1->subtype == SEQUENCE)
      return tsequence_cmp((TSequence *) temp1, (TSequence *) temp2);
    else /* temp1->subtype == SEQUENCESET */
      return tsequenceset_cmp((TSequenceSet *) temp1, (TSequenceSet *) temp2);
  }

  /* Use the hash comparison */
  uint32 hash1 = temporal_hash_internal(temp1);
  uint32 hash2 = temporal_hash_internal(temp2);
  if (hash1 < hash2)
    return -1;
  else if (hash1 > hash2)
    return 1;

  /* Compare memory size */
  size_t size1 = VARSIZE(DatumGetPointer(temp1));
  size_t size2 = VARSIZE(DatumGetPointer(temp2));
  if (size1 < size2)
    return -1;
  else if (size1 > size2)
    return 1;

  /* Compare flags */
  if (temp1->flags < temp2->flags)
    return -1;
  if (temp1->flags > temp2->flags)
    return 1;

  /* Finally compare temporal type */
  if (temp1->subtype < temp2->subtype)
    return -1;
  else if (temp1->subtype > temp2->subtype)
    return 1;
  else
    return 0;
}

PG_FUNCTION_INFO_V1(temporal_cmp);
/**
 * Returns -1, 0, or 1 depending on whether the first temporal value
 * is less than, equal, or greater than the second temporal value
 *
 * @note Function used for B-tree comparison
 */
PGDLLEXPORT Datum
temporal_cmp(PG_FUNCTION_ARGS)
{
  Temporal *temp1 = PG_GETARG_TEMPORAL(0);
  Temporal *temp2 = PG_GETARG_TEMPORAL(1);
  int result = temporal_cmp_internal(temp1, temp2);
  PG_FREE_IF_COPY(temp1, 0);
  PG_FREE_IF_COPY(temp2, 1);
  PG_RETURN_INT32(result);
}

/**
 * Returns true if the two temporal values are equal
 * (internal function)
 *
 * @note The internal B-tree comparator is not used to increase efficiency
 */
static bool
temporal_eq_internal(const Temporal *temp1, const Temporal *temp2)
{
  assert(temp1->basetypid == temp2->basetypid);
  ensure_valid_tempsubtype(temp1->subtype);
  ensure_valid_tempsubtype(temp2->subtype);

  const TInstant *inst1, *inst2;
  const TInstantSet *ti;
  const TSequence *seq;
  const TSequenceSet *ts;
  /* If both are of the same temporal type use the specific equality */
  if (temp1->subtype == temp2->subtype)
  {
    if (temp1->subtype == INSTANT)
      return tinstant_eq((TInstant *) temp1, (TInstant *) temp2);
    else if (temp1->subtype == INSTANTSET)
      return tinstantset_eq((TInstantSet *) temp1, (TInstantSet *) temp2);
    else if (temp1->subtype == SEQUENCE)
      return tsequence_eq((TSequence *) temp1, (TSequence *) temp2);
    else /* temp1->subtype == SEQUENCESET */
      return tsequenceset_eq((TSequenceSet *) temp1, (TSequenceSet *) temp2);
  }

  /* Different temporal type */
  if (temp1->subtype > temp2->subtype)
  {
    const Temporal *temp = (Temporal *) temp1;
    temp1 = temp2;
    temp2 = temp;
  }
  if (temp1->subtype == INSTANT)
  {
    const TInstant *inst = (TInstant *) temp1;
    if (temp2->subtype == INSTANTSET)
    {
      ti = (TInstantSet *) temp2;
      if (ti->count != 1)
        return false;
      inst1 = tinstantset_inst_n(ti, 0);
      return tinstant_eq(inst, inst1);
    }
    if (temp2->subtype == SEQUENCE)
    {
      seq = (TSequence *) temp2;
      if (seq->count != 1)
        return false;
      inst1 = tsequence_inst_n(seq, 0);
      return tinstant_eq(inst, inst1);
    }
    if (temp2->subtype == SEQUENCESET)
    {
      ts = (TSequenceSet *) temp2;
      if (ts->count != 1)
        return false;
      seq = tsequenceset_seq_n(ts, 0);
      if (seq->count != 1)
        return false;
      inst1 = tsequence_inst_n(seq, 0);
      return tinstant_eq(inst, inst1);
    }

  }
  else if (temp1->subtype == INSTANTSET)
  {
    ti = (TInstantSet *) temp1;
    if (temp2->subtype == SEQUENCE)
    {
      seq = (TSequence *) temp2;
      if (ti->count != 1 || seq->count != 1)
        return false;
      inst1 = tinstantset_inst_n(ti, 0);
      inst2 = tsequence_inst_n(seq, 0);
      return tinstant_eq(inst1, inst2);
    }
    if (temp2->subtype == SEQUENCESET)
    {
      ts = (TSequenceSet *) temp2;
      for (int i = 0; i < ti->count; i ++)
      {
        seq = tsequenceset_seq_n(ts, i);
        if (seq->count != 1)
          return false;
        inst1 = tinstantset_inst_n(ti, i);
        inst2 = tsequence_inst_n(seq, 0);
        if (!tinstant_eq(inst1, inst2))
          return false;
      }
      return true;
    }
  }
  /* temp1->subtype == SEQUENCE && temp2->subtype == SEQUENCESET */
  seq = (TSequence *) temp1;
  ts = (TSequenceSet *) temp2;
  if (ts->count != 1)
    return false;
  const TSequence *seq1 = tsequenceset_seq_n(ts, 0);
  return tsequence_eq(seq, seq1);
}

PG_FUNCTION_INFO_V1(temporal_eq);
/**
 * Returns true if the two temporal values are equal
 */
PGDLLEXPORT Datum
temporal_eq(PG_FUNCTION_ARGS)
{
  Temporal *temp1 = PG_GETARG_TEMPORAL(0);
  Temporal *temp2 = PG_GETARG_TEMPORAL(1);
  bool result = temporal_eq_internal(temp1, temp2);
  PG_FREE_IF_COPY(temp1, 0);
  PG_FREE_IF_COPY(temp2, 1);
  PG_RETURN_BOOL(result);
}

/**
 * Returns true if the two temporal values are different
 * (internal function)
 */
bool
temporal_ne_internal(Temporal *temp1, Temporal *temp2)
{
  return !temporal_eq_internal(temp1, temp2);
}

PG_FUNCTION_INFO_V1(temporal_ne);
/**
 * Returns true if the two temporal values are different
 */
PGDLLEXPORT Datum
temporal_ne(PG_FUNCTION_ARGS)
{
  Temporal *temp1 = PG_GETARG_TEMPORAL(0);
  Temporal *temp2 = PG_GETARG_TEMPORAL(1);
  bool result = temporal_ne_internal(temp1, temp2);
  PG_FREE_IF_COPY(temp1, 0);
  PG_FREE_IF_COPY(temp2, 1);
  PG_RETURN_BOOL(result);
}

/* Comparison operators using the internal B-tree comparator */

PG_FUNCTION_INFO_V1(temporal_lt);
/**
 * Returns true if the first temporal value is less than the second one
 */
PGDLLEXPORT Datum
temporal_lt(PG_FUNCTION_ARGS)
{
  Temporal *temp1 = PG_GETARG_TEMPORAL(0);
  Temporal *temp2 = PG_GETARG_TEMPORAL(1);
  int cmp = temporal_cmp_internal(temp1, temp2);
  PG_FREE_IF_COPY(temp1, 0);
  PG_FREE_IF_COPY(temp2, 1);
  if (cmp < 0)
    PG_RETURN_BOOL(true);
  else
    PG_RETURN_BOOL(false);
}

PG_FUNCTION_INFO_V1(temporal_le);
/**
 * Returns true if the first temporal value is less than or equal to
 * the second one
 */
PGDLLEXPORT Datum
temporal_le(PG_FUNCTION_ARGS)
{
  Temporal *temp1 = PG_GETARG_TEMPORAL(0);
  Temporal *temp2 = PG_GETARG_TEMPORAL(1);
  int cmp = temporal_cmp_internal(temp1, temp2);
  PG_FREE_IF_COPY(temp1, 0);
  PG_FREE_IF_COPY(temp2, 1);
  if (cmp == 0)
    PG_RETURN_BOOL(true);
  else
    PG_RETURN_BOOL(false);
}

PG_FUNCTION_INFO_V1(temporal_ge);
/**
 * Returns true if the first temporal value is greater than or equal to
 * the second one
 */
PGDLLEXPORT Datum
temporal_ge(PG_FUNCTION_ARGS)
{
  Temporal *temp1 = PG_GETARG_TEMPORAL(0);
  Temporal *temp2 = PG_GETARG_TEMPORAL(1);
  int cmp = temporal_cmp_internal(temp1, temp2);
  PG_FREE_IF_COPY(temp1, 0);
  PG_FREE_IF_COPY(temp2, 1);
  if (cmp >= 0)
    PG_RETURN_BOOL(true);
  else
    PG_RETURN_BOOL(false);
}

PG_FUNCTION_INFO_V1(temporal_gt);
/**
 * Returns true if the first temporal value is greater than the second one
 */
PGDLLEXPORT Datum
temporal_gt(PG_FUNCTION_ARGS)
{
  Temporal *temp1 = PG_GETARG_TEMPORAL(0);
  Temporal *temp2 = PG_GETARG_TEMPORAL(1);
  int cmp = temporal_cmp_internal(temp1, temp2);
  PG_FREE_IF_COPY(temp1, 0);
  PG_FREE_IF_COPY(temp2, 1);
  if (cmp > 0)
    PG_RETURN_BOOL(true);
  else
    PG_RETURN_BOOL(false);
}

/*****************************************************************************
 * Functions for defining hash index
 *****************************************************************************/

/**
 * Returns the hash value of the temporal value
 * (dispatch function)
 */
uint32
temporal_hash_internal(const Temporal *temp)
{
  uint32 result;
  ensure_valid_tempsubtype(temp->subtype);
  if (temp->subtype == INSTANT)
    result = tinstant_hash((TInstant *) temp);
  else if (temp->subtype == INSTANTSET)
    result = tinstantset_hash((TInstantSet *) temp);
  else if (temp->subtype == SEQUENCE)
    result = tsequence_hash((TSequence *) temp);
  else /* temp->subtype == SEQUENCESET */
    result = tsequenceset_hash((TSequenceSet *) temp);
  return result;
}

PG_FUNCTION_INFO_V1(temporal_hash);
/**
 * Returns the hash value of the temporal value
 */
PGDLLEXPORT Datum
temporal_hash(PG_FUNCTION_ARGS)
{
  Temporal *temp = PG_GETARG_TEMPORAL(0);
  uint32 result = temporal_hash_internal(temp);
  PG_FREE_IF_COPY(temp, 0);
  PG_RETURN_UINT32(result);
}

/*****************************************************************************/<|MERGE_RESOLUTION|>--- conflicted
+++ resolved
@@ -81,25 +81,6 @@
   temporalgeom_init();
 }
 
-/*
- * This is required in a SINGLE file for builds against pgsql
- */
-PG_MODULE_MAGIC;
-
-/*****************************************************************************
- * Initialization function
- *****************************************************************************/
-
-/**
- * Initialize the extension
- */
-void
-_PG_init(void)
-{
-  /* elog(WARNING, "This is MobilityDB."); */
-  temporalgeom_init();
-}
-
 /*****************************************************************************
  * Typmod functions
  *****************************************************************************/
@@ -223,16 +204,10 @@
 bool
 temporal_type(Oid temptypid)
 {
-<<<<<<< HEAD
-  if (typid == type_oid(T_TBOOL) || typid == type_oid(T_TINT) ||
-    typid == type_oid(T_TFLOAT) || typid == type_oid(T_TTEXT) ||
-    typid == type_oid(T_TGEOMPOINT) || typid == type_oid(T_TGEOGPOINT) || 
-    typid == type_oid(T_TNPOINT))
-=======
   if (temptypid == type_oid(T_TBOOL) || temptypid == type_oid(T_TINT) ||
     temptypid == type_oid(T_TFLOAT) || temptypid == type_oid(T_TTEXT) ||
-    temptypid == type_oid(T_TGEOMPOINT) || temptypid == type_oid(T_TGEOGPOINT))
->>>>>>> 78a088e7
+    temptypid == type_oid(T_TGEOMPOINT) || temptypid == type_oid(T_TGEOGPOINT) || 
+    temptypid == type_oid(T_TNPOINT))
     return true;
   return false;
 }
@@ -245,54 +220,24 @@
 {
   if (basetypid != BOOLOID && basetypid != INT4OID &&
     basetypid != FLOAT8OID && basetypid != TEXTOID &&
-<<<<<<< HEAD
-    basetypid != type_oid(T_GEOMETRY) &&
-    basetypid != type_oid(T_GEOGRAPHY) &&
+    basetypid != type_oid(T_DOUBLE2) && basetypid != type_oid(T_DOUBLE3) &&
+    basetypid != type_oid(T_DOUBLE4) &&
+    basetypid != type_oid(T_GEOMETRY) && basetypid != type_oid(T_GEOGRAPHY) &&
     basetypid != type_oid(T_NPOINT))
     elog(ERROR, "unknown base type: %d", basetypid);
   return;
 }
 
 /**
- * Ensures that the Oid is an external or an internal base type
- * supported by MobilityDB
- */
-void
-ensure_temporal_base_type_all(Oid basetypid)
-{
-  if (basetypid != BOOLOID && basetypid != INT4OID &&
-    basetypid != FLOAT8OID && basetypid != TEXTOID &&
-    basetypid != TIMESTAMPTZOID && basetypid != type_oid(T_DOUBLE2) &&
-    basetypid != type_oid(T_GEOMETRY) &&
-    basetypid != type_oid(T_GEOGRAPHY) &&
-    basetypid != type_oid(T_DOUBLE3) &&
-    basetypid != type_oid(T_DOUBLE4) &&
-    basetypid != type_oid(T_NPOINT))
-=======
-    basetypid != type_oid(T_DOUBLE2) && basetypid != type_oid(T_DOUBLE3) &&
-    basetypid != type_oid(T_DOUBLE4) &&
-    basetypid != type_oid(T_GEOMETRY) && basetypid != type_oid(T_GEOGRAPHY))
->>>>>>> 78a088e7
-    elog(ERROR, "unknown base type: %d", basetypid);
-  return;
-}
-
-/**
  * Returns true if the Oid corresponds to a continuous base type
  */
 bool
 base_type_continuous(Oid basetypid)
 {
-<<<<<<< HEAD
-  if (type == FLOAT8OID || type == type_oid(T_DOUBLE2) ||
-    type == type_oid(T_DOUBLE3) || type == type_oid(T_DOUBLE4) ||
-    type == type_oid(T_GEOGRAPHY) || type == type_oid(T_GEOMETRY) ||
-    type == type_oid(T_NPOINT))
-=======
   if (basetypid == FLOAT8OID || basetypid == type_oid(T_DOUBLE2) ||
     basetypid == type_oid(T_DOUBLE3) || basetypid == type_oid(T_DOUBLE4) ||
-    basetypid == type_oid(T_GEOGRAPHY) || basetypid == type_oid(T_GEOMETRY))
->>>>>>> 78a088e7
+    basetypid == type_oid(T_GEOGRAPHY) || basetypid == type_oid(T_GEOMETRY) ||
+    basetypid == type_oid(T_NPOINT))
     return true;
   return false;
 }
@@ -303,16 +248,8 @@
 void
 ensure_base_type_continuous(Temporal *temp)
 {
-<<<<<<< HEAD
-  if (basetypid != FLOAT8OID &&
-    basetypid != type_oid(T_GEOMETRY) &&
-    basetypid != type_oid(T_GEOGRAPHY) &&
-    basetypid != type_oid(T_NPOINT))
-    elog(ERROR, "unknown continuous base type: %d", basetypid);
-=======
   if (! MOBDB_FLAGS_GET_CONTINUOUS(temp->flags))
     elog(ERROR, "unknown continuous base type: %d", temp->basetypid);
->>>>>>> 78a088e7
   return;
 }
 
@@ -323,20 +260,6 @@
  * To avoid a call of the slow function get_typbyval (which makes a lookup
  * call), the known base types are explicitly enumerated.
  */
-<<<<<<< HEAD
-void
-ensure_continuous_base_type_all(Oid basetypid)
-{
-  if (basetypid != FLOAT8OID &&
-    basetypid !=  type_oid(T_DOUBLE2) &&
-    basetypid != type_oid(T_GEOMETRY) &&
-    basetypid != type_oid(T_GEOGRAPHY) &&
-    basetypid != type_oid(T_DOUBLE3) &&
-    basetypid != type_oid(T_DOUBLE4) &&
-    basetypid != type_oid(T_NPOINT))
-    elog(ERROR, "unknown continuous base type: %d", basetypid);
-  return;
-=======
 bool
 base_type_byvalue(Oid basetypid)
 {
@@ -369,7 +292,6 @@
   else if (basetypid == type_oid(T_DOUBLE4))
     result = 32;
   return result;
->>>>>>> 78a088e7
 }
 
 /**
@@ -451,17 +373,11 @@
 bool
 tgeo_type(Oid temptypid)
 {
-<<<<<<< HEAD
-  if (typid == type_oid(T_TGEOMPOINT) || typid == type_oid(T_TGEOGPOINT) || 
-    typid == type_oid(T_TNPOINT))
-=======
-  if (temptypid == type_oid(T_TGEOMPOINT) || temptypid == type_oid(T_TGEOGPOINT))
->>>>>>> 78a088e7
+  if (temptypid == type_oid(T_TGEOMPOINT) || temptypid == type_oid(T_TGEOGPOINT) || 
+    temptypid == type_oid(T_TNPOINT))
     return true;
   return false;
 }
-
-/*****************************************************************************/
 
 /**
  * Returns true if the Oid is a point base type supported by MobilityDB
@@ -486,7 +402,6 @@
   return;
 }
 
-<<<<<<< HEAD
 bool
 tspatial_base_type(Oid typid)
 {
@@ -496,8 +411,6 @@
   return false;
 }
 
-/*****************************************************************************/
-=======
 /**
  * Returns true if the temporal type corresponding to the Oid of the
  * base type has its trajectory precomputed
@@ -509,7 +422,6 @@
     return true;
   return false;
 }
->>>>>>> 78a088e7
 
 /**
  * Returns the size of the bounding box
@@ -658,25 +570,6 @@
   return;
 }
 
-<<<<<<< HEAD
-/*****************************************************************************/
-
-/**
- * Ensures that the array is not empty
- *
- * @note Used for the constructor functions
- */
-void
-ensure_non_empty_array(ArrayType *array)
-{
-  if (ArrayGetNItems(ARR_NDIM(array), ARR_DIMS(array)) == 0)
-    ereport(ERROR, (errcode(ERRCODE_ARRAY_ELEMENT_ERROR),
-      errmsg("The input array cannot be empty")));
-  return;
-}
-
-=======
->>>>>>> 78a088e7
 /**
  * Ensure that the temporal value has linear interpolation
  */
@@ -811,25 +704,6 @@
 void
 ensure_positive_datum(Datum size, Oid type)
 {
-<<<<<<< HEAD
-  Oid result = 0;
-  ensure_temporal_base_type(basetypid);
-  if (basetypid == BOOLOID)
-    result = type_oid(T_TBOOL);
-  if (basetypid == INT4OID)
-    result = type_oid(T_TINT);
-  if (basetypid == FLOAT8OID)
-    result = type_oid(T_TFLOAT);
-  if (basetypid == TEXTOID)
-    result = type_oid(T_TTEXT);
-  if (basetypid == type_oid(T_GEOMETRY))
-    result = type_oid(T_TGEOMPOINT);
-  if (basetypid == type_oid(T_GEOGRAPHY))
-    result = type_oid(T_TGEOGPOINT);
-  if (basetypid == type_oid(T_NPOINT))
-    result = type_oid(T_TNPOINT);
-  return result;
-=======
   ensure_tnumber_base_type(type);
   if (type == INT4OID)
   {
@@ -844,7 +718,6 @@
       elog(ERROR, "The value must be positive: %f", dsize);
   }
   return;
->>>>>>> 78a088e7
 }
 
 /**
@@ -853,25 +726,6 @@
 void
 ensure_valid_duration(const Interval *duration)
 {
-<<<<<<< HEAD
-  assert(temporal_type(temptypid));
-  Oid result = 0;
-  if (temptypid == type_oid(T_TBOOL))
-    result = BOOLOID;
-  else if (temptypid == type_oid(T_TINT))
-    result = INT4OID;
-  else if (temptypid == type_oid(T_TFLOAT))
-    result = FLOAT8OID;
-  else if (temptypid == type_oid(T_TTEXT))
-    result = TEXTOID;
-  else if (temptypid == type_oid(T_TGEOMPOINT))
-    result = type_oid(T_GEOMETRY);
-  else if (temptypid == type_oid(T_TGEOGPOINT))
-    result = type_oid(T_GEOGRAPHY);
-  else if (temptypid == type_oid(T_TNPOINT))
-    result = type_oid(T_NPOINT);
-  return result;
-=======
   if (duration->month != 0)
   {
     ereport(ERROR, (errcode(ERRCODE_FEATURE_NOT_SUPPORTED),
@@ -887,7 +741,6 @@
     elog(ERROR, "The interval must be positive: %s", t);
   }
   return;
->>>>>>> 78a088e7
 }
 
 /**
