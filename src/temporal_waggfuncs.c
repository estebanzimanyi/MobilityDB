/*****************************************************************************
 *
 * temporal_waggfuncs.c
 *    Window temporal aggregate functions
 *
 * This MobilityDB code is provided under The PostgreSQL License.
 *
 * Copyright (c) 2020, Université libre de Bruxelles and MobilityDB contributors
 *
 * Permission to use, copy, modify, and distribute this software and its documentation for any purpose, without fee, and without a written agreement is hereby
 * granted, provided that the above copyright notice and this paragraph and the following two paragraphs appear in all copies.
 *
 * IN NO EVENT SHALL UNIVERSITE LIBRE DE BRUXELLES BE LIABLE TO ANY PARTY FOR DIRECT, INDIRECT, SPECIAL, INCIDENTAL, OR CONSEQUENTIAL DAMAGES, INCLUDING LOST
 * PROFITS, ARISING OUT OF THE USE OF THIS SOFTWARE AND ITS DOCUMENTATION, EVEN IF UNIVERSITE LIBRE DE BRUXELLES HAS BEEN ADVISED OF THE POSSIBILITY OF SUCH
 * DAMAGE.
 *
 * UNIVERSITE LIBRE DE BRUXELLES SPECIFICALLY DISCLAIMS ANY WARRANTIES, INCLUDING, BUT NOT LIMITED TO, THE IMPLIED WARRANTIES OF MERCHANTABILITY AND FITNESS
 * FOR A PARTICULAR PURPOSE. THE SOFTWARE PROVIDED HEREUNDER IS ON AN "AS IS" BASIS, AND UNIVERSITE LIBRE DE BRUXELLES HAS NO OBLIGATIONS TO PROVIDE
 * MAINTENANCE, SUPPORT, UPDATES, ENHANCEMENTS, OR MODIFICATIONS. 
 *
 *****************************************************************************/

#include "temporal_waggfuncs.h"

#include <utils/builtins.h>
#include <utils/timestamp.h>

#include "temporaltypes.h"
#include "oidcache.h"
#include "temporal_util.h"
#include "temporal_aggfuncs.h"
#include "doublen.h"

/*****************************************************************************
 * Generic functions
 *****************************************************************************/

/**
 * Extend the temporal instant value by the time interval
 *
 * @param[out] result Array on which the pointers of the newly constructed
 * values are stored
 * @param[in] inst Temporal value
 * @param[in] interval Interval
 */
static int
tinstant_extend(TSequence **result, const TInstant *inst,
  const Interval *interval)
{
  /* Should be additional attribute */
  bool linear = linear_interpolation(inst->valuetypid);
  TInstant *instants[2];
  TimestampTz upper = DatumGetTimestampTz(
    DirectFunctionCall2(timestamptz_pl_interval,
    TimestampTzGetDatum(inst->t),
    PointerGetDatum(interval)));
  instants[0] = (TInstant *) inst;
  instants[1] = tinstant_make(tinstant_value(inst), upper,
    inst->valuetypid);
  result[0] = tsequence_make(instants, 2, true, true, linear, NORMALIZE_NO);
  pfree(instants[1]);
  return 1;
}

/**
 * Extend the temporal instant set value by the time interval
 *
 * @param[out] result Array on which the pointers of the newly constructed
 * values are stored
 * @param[in] ti Temporal value
 * @param[in] interval Interval
 */
static int
tinstantset_extend(TSequence **result, const TInstantSet *ti,
  const Interval *interval)
{
  for (int i = 0; i < ti->count; i++)
  {
    TInstant *inst = tinstantset_inst_n(ti, i);
    tinstant_extend(&result[i], inst, interval);
  }
  return ti->count;
}

/**
 * Extend the temporal sequence value by the time interval
 *
 * @param[out] result Array on which the pointers of the newly constructed
 * values are stored
 * @param[in] seq Temporal value
 * @param[in] interval Interval
 * @param[in] min True if the calling function is min, max otherwise.
 * This parameter is only used for linear interpolation.
 */
static int
tsequence_extend(TSequence **result, const TSequence *seq,
  const Interval *interval, bool min)
{
  if (seq->count == 1)
    return tinstant_extend(result, tsequence_inst_n(seq, 0), interval);

  TInstant *instants[3];
  TInstant *inst1 = tsequence_inst_n(seq, 0);
  Datum value1 = tinstant_value(inst1);
  bool linear = MOBDB_FLAGS_GET_LINEAR(seq->flags);
  bool lower_inc = seq->period.lower_inc;
  for (int i = 0; i < seq->count - 1; i++)
  {
    TInstant *inst2 = tsequence_inst_n(seq, i + 1);
    Datum value2 = tinstant_value(inst2);
    bool upper_inc = (i == seq->count - 2) ? seq->period.upper_inc : false ;

    /* Stepwise interpolation or constant segment */
    if (!linear || datum_eq(value1, value2, inst1->valuetypid))
    {
      TimestampTz upper = DatumGetTimestampTz(DirectFunctionCall2(
        timestamptz_pl_interval, TimestampTzGetDatum(inst2->t),
        PointerGetDatum(interval)));
      instants[0] = inst1;
      instants[1] = tinstant_make(value1, upper, inst1->valuetypid);
      result[i] = tsequence_make(instants, 2, lower_inc, upper_inc,
        linear, NORMALIZE_NO);
      pfree(instants[1]);
    }
    else
    {
      /* Increasing period and minimum function or
       * decreasing period and maximum function */
      if ((datum_lt(value1, value2, inst1->valuetypid) && min) ||
        (datum_gt(value1, value2, inst1->valuetypid) && !min))
      {
        /* Extend the start value for the duration of the window */
        TimestampTz lower = DatumGetTimestampTz(DirectFunctionCall2(
          timestamptz_pl_interval, TimestampTzGetDatum(inst1->t),
          PointerGetDatum(interval)));
        TimestampTz upper = DatumGetTimestampTz(DirectFunctionCall2(
          timestamptz_pl_interval, TimestampTzGetDatum(inst2->t),
          PointerGetDatum(interval)));
        instants[0] = inst1;
        instants[1] = tinstant_make(value1, lower, inst1->valuetypid);
        instants[2] = tinstant_make(value2, upper, inst1->valuetypid);
        result[i] = tsequence_make(instants, 3, lower_inc, upper_inc,
          linear, NORMALIZE_NO);
        pfree(instants[1]); pfree(instants[2]);
      }
      else
      {
        /* Extend the end value for the duration of the window */
        TimestampTz upper = DatumGetTimestampTz(DirectFunctionCall2(
          timestamptz_pl_interval, TimestampTzGetDatum(seq->period.upper),
          PointerGetDatum(interval)));
        instants[0] = inst1;
        instants[1] = inst2;
        instants[2] = tinstant_make(value2, upper, inst1->valuetypid);
        result[i] = tsequence_make(instants, 3, lower_inc, upper_inc,
          linear, NORMALIZE_NO);
        pfree(instants[2]);
      }
    }
    inst1 = inst2;
    value1 = value2;
    lower_inc = true;
  }
  return seq->count - 1;
}

/**
 * Extend the temporal sequence set value by the time interval
 *
 * @param[out] result Array on which the pointers of the newly constructed
 * values are stored
 * @param[in] ts Temporal value
 * @param[in] interval Interval
 * @param[in] min True if the calling function is min, max otherwise.
 * This parameter is only used for linear interpolation.
 */
static int
tsequenceset_extend(TSequence **result, const TSequenceSet *ts,
  const Interval *interval, bool min)
{
  if (ts->count == 1)
    return tsequence_extend(result, tsequenceset_seq_n(ts, 0), interval, min);

  int k = 0;
  for (int i = 0; i < ts->count; i++)
  {
    TSequence *seq = tsequenceset_seq_n(ts, i);
    k += tsequence_extend(&result[k], seq, interval, min);
  }
  return k;
}

/**
 * Extend the temporal value by the time interval (dispatch function)
 *
 * @param[in] temp Temporal value
 * @param[in] interval Interval
 * @param[in] min True if the calling function is min, max otherwise
 * @param[out] count Number of elements in the output array
 */
static TSequence **
temporal_extend(Temporal *temp, Interval *interval, bool min, int *count)
{
  TSequence **result;
  ensure_valid_temptype(temp->temptype);
  if (temp->temptype == INSTANT)
  {
    TInstant *inst = (TInstant *)temp;
    result = palloc(sizeof(TSequence *));
    *count = tinstant_extend(result, inst, interval);
  }
  else if (temp->temptype == INSTANTSET)
  {
    TInstantSet *ti = (TInstantSet *)temp;
    result = palloc(sizeof(TSequence *) * ti->count);
    *count = tinstantset_extend(result, ti, interval);
  }
  else if (temp->temptype == SEQUENCE)
  {
    TSequence *seq = (TSequence *)temp;
    result = palloc(sizeof(TSequence *) * seq->count);
    *count = tsequence_extend(result, seq, interval, min);
  }
  else /* temp->temptype == SEQUENCESET */
  {
    TSequenceSet *ts = (TSequenceSet *)temp;
    result = palloc(sizeof(TSequence *) * ts->totalcount);
    *count = tsequenceset_extend(result, ts, interval, min);
  }
  return result;
}

/*****************************************************************************
 * Transform a temporal number type into a temporal integer type with value 1
 * extended by a time interval.
 *****************************************************************************/

/**
 * Construct a sequence with a value 1 by extending the two bounds by the
 * time interval
 */
static TSequence *
tinstant_transform_wcount1(TimestampTz lower, TimestampTz upper,
  bool lower_inc, bool upper_inc, Interval *interval)
{
  TInstant *instants[2];
  TimestampTz upper1 = DatumGetTimestampTz(DirectFunctionCall2(
    timestamptz_pl_interval, TimestampTzGetDatum(upper),
    PointerGetDatum(interval)));
  instants[0] = tinstant_make(Int32GetDatum(1), lower, INT4OID);
  instants[1] = tinstant_make(Int32GetDatum(1), upper1, INT4OID);
  TSequence *result = tsequence_make(instants, 2, lower_inc, upper_inc,
    STEP, NORMALIZE_NO);
  pfree(instants[0]); pfree(instants[1]);
  return result;
}

/**
 * Transform the temporal number instant value by the time interval
 *
 * @param[out] result Array on which the pointers of the newly constructed
 * values are stored
 * @param[in] inst Temporal value
 * @param[in] interval Interval
 */
static int
tinstant_transform_wcount(TSequence **result, TInstant *inst,
  Interval *interval)
{
  result[0] = tinstant_transform_wcount1(inst->t, inst->t, true, true,
    interval);
  return 1;
}

/**
 * Transform the temporal number instant set value by the time interval
 *
 * @param[out] result Array on which the pointers of the newly constructed
 * values are stored
 * @param[in] ti Temporal value
 * @param[in] interval Interval
 */
static int
tinstantset_transform_wcount(TSequence **result, TInstantSet *ti, Interval *interval)
{
  for (int i = 0; i < ti->count; i++)
  {
    TInstant *inst = tinstantset_inst_n(ti, i);
    tinstant_transform_wcount(&result[i], inst, interval);
  }
  return ti->count;
}

/**
 * Transform the temporal number sequence value by the time interval
 *
 * @param[out] result Array on which the pointers of the newly constructed
 * values are stored
 * @param[in] seq Temporal value
 * @param[in] interval Interval
 */
static int
tsequence_transform_wcount(TSequence **result, TSequence *seq, Interval *interval)
{
  if (seq->count == 1)
    return tinstant_transform_wcount(result, tsequence_inst_n(seq, 0), interval);

  TInstant *inst1 = tsequence_inst_n(seq, 0);
  bool lower_inc = seq->period.lower_inc;
  for (int i = 0; i < seq->count - 1; i++)
  {
    TInstant *inst2 = tsequence_inst_n(seq, i + 1);
    bool upper_inc = (i == seq->count - 2) ? seq->period.upper_inc : false ;
    result[i] = tinstant_transform_wcount1(inst1->t, inst2->t, lower_inc,
      upper_inc, interval);
    inst1 = inst2;
    lower_inc = true;
  }
  return seq->count - 1;
}

/**
 * Transform the temporal number sequence set value by the time interval
 *
 * @param[out] result Array on which the pointers of the newly constructed
 * values are stored
 * @param[in] ts Temporal value
 * @param[in] interval Interval
 */
static int
tsequenceset_transform_wcount(TSequence **result, TSequenceSet *ts, Interval *interval)
{
  int k = 0;
  for (int i = 0; i < ts->count; i++)
  {
    TSequence *seq = tsequenceset_seq_n(ts, i);
    k += tsequence_transform_wcount(&result[k], seq, interval);
  }
  return k;
}

/**
 * Transform the temporal number by the time interval (dispatch function)
 *
 * @param[in] temp Temporal value
 * @param[in] interval Interval
 * @param[out] count Number of elements in the output array
 */
static TSequence **
temporal_transform_wcount(Temporal *temp, Interval *interval, int *count)
{
  ensure_valid_temptype(temp->temptype);
  TSequence **result;
  if (temp->temptype == INSTANT)
  {
    TInstant *inst = (TInstant *)temp;
    result = palloc(sizeof(TSequence *));
    *count = tinstant_transform_wcount(result, inst, interval);
  }
  else if (temp->temptype == INSTANTSET)
  {
    TInstantSet *ti = (TInstantSet *)temp;
    result = palloc(sizeof(TSequence *) * ti->count);
    *count = tinstantset_transform_wcount(result, ti, interval);
  }
  else if (temp->temptype == SEQUENCE)
  {
    TSequence *seq = (TSequence *)temp;
    result = palloc(sizeof(TSequence *) * seq->count);
    *count = tsequence_transform_wcount(result, seq, interval);
  }
  else /* temp->temptype == SEQUENCESET */
  {
    TSequenceSet *ts = (TSequenceSet *)temp;
    result = palloc(sizeof(TSequence *) * ts->totalcount);
    *count = tsequenceset_transform_wcount(result, ts, interval);
  }
  return result;
}

/*****************************************************************************/

/**
 * Transform the temporal number into a temporal double and extend it
 * by the time interval
 *
 * @param[out] result Array on which the pointers of the newly constructed
 * values are stored
 * @param[in] inst Temporal value
 * @param[in] interval Interval
 */
static int
tnumberinst_transform_wavg(TSequence **result, TInstant *inst, Interval *interval)
{
  /* Should be additional attribute */
  bool linear = true;
  float8 value = 0.0;
  ensure_tnumber_base_type(inst->valuetypid);
  if (inst->valuetypid == INT4OID)
    value = DatumGetInt32(tinstant_value(inst));
  else /* inst->valuetypid == FLOAT8OID */
    value = DatumGetFloat8(tinstant_value(inst));
  double2 dvalue;
  double2_set(&dvalue, value, 1);
  TimestampTz upper = DatumGetTimestampTz(DirectFunctionCall2(
    timestamptz_pl_interval, TimestampTzGetDatum(inst->t),
    PointerGetDatum(interval)));
  TInstant *instants[2];
  instants[0] = tinstant_make(PointerGetDatum(&dvalue), inst->t,
    type_oid(T_DOUBLE2));
  instants[1] = tinstant_make(PointerGetDatum(&dvalue), upper,
    type_oid(T_DOUBLE2));
  result[0] = tsequence_make(instants, 2, true, true, linear, NORMALIZE_NO);
  pfree(instants[0]); pfree(instants[1]);
  return 1;
}

/**
 * Transform the temporal number into a temporal double and extend it
 * by the time interval
 *
 * @param[out] result Array on which the pointers of the newly constructed
 * values are stored
 * @param[in] ti Temporal value
 * @param[in] interval Interval
 */
static int
tnumberinstset_transform_wavg(TSequence **result, TInstantSet *ti, Interval *interval)
{
  for (int i = 0; i < ti->count; i++)
  {
    TInstant *inst = tinstantset_inst_n(ti, i);
    tnumberinst_transform_wavg(&result[i], inst, interval);
  }
  return ti->count;
}

/**
* Transform the temporal integer sequence value into a temporal double and extend
 * it by a time interval
 *
 * @param[out] result Array on which the pointers of the newly constructed
 * values are stored
 * @param[in] seq Temporal value
 * @param[in] interval Interval
 * @note There is no equivalent function for temporal float types
 */
static int
tintseq_transform_wavg(TSequence **result, TSequence *seq, Interval *interval)
{
  /* Should be additional attribute */
  bool linear = true;
  TInstant *instants[2];
  if (seq->count == 1)
  {
    TInstant *inst = tsequence_inst_n(seq, 0);
    tnumberinst_transform_wavg(&result[0], inst, interval);
    return 1;
  }

  TInstant *inst1 = tsequence_inst_n(seq, 0);
  bool lower_inc = seq->period.lower_inc;
  for (int i = 0; i < seq->count - 1; i++)
  {
    TInstant *inst2 = tsequence_inst_n(seq, i + 1);
    bool upper_inc = (i == seq->count - 2) ? seq->period.upper_inc : false ;
    double value = DatumGetInt32(tinstant_value(inst1));
    double2 dvalue;
    double2_set(&dvalue, value, 1);
    TimestampTz upper = DatumGetTimestampTz(DirectFunctionCall2(
      timestamptz_pl_interval, TimestampTzGetDatum(inst2->t),
      PointerGetDatum(interval)));
    instants[0] = tinstant_make(PointerGetDatum(&dvalue), inst1->t,
      type_oid(T_DOUBLE2));
    instants[1] = tinstant_make(PointerGetDatum(&dvalue), upper,
      type_oid(T_DOUBLE2));
    result[i] = tsequence_make(instants, 2, lower_inc, upper_inc,
      linear, NORMALIZE_NO);
    pfree(instants[0]); pfree(instants[1]);
    inst1 = inst2;
    lower_inc = true;
  }
  return seq->count - 1;
}

/**
* Transform the temporal integer sequence set value into a temporal double and extend
 * it by a time interval
 *
 * @param[out] result Array on which the pointers of the newly constructed
 * values are stored
 * @param[in] ts Temporal value
 * @param[in] interval Interval
 * @note There is no equivalent function for temporal float types
 */
static int
tintseqset_transform_wavg(TSequence **result, TSequenceSet *ts, Interval *interval)
{
  int k = 0;
  for (int i = 0; i < ts->count; i++)
  {
    TSequence *seq = tsequenceset_seq_n(ts, i);
    k += tintseq_transform_wavg(&result[k], seq, interval);
  }
  return k;
}

/**
 * Transform the temporal integer sequence set value into a temporal double and extend
 * it by a time interval (dispatch function)
 *
 * @param[in] temp Temporal value
 * @param[in] interval Interval
 * @param[out] count Number of elements in the output array
 * @note There is no equivalent function for temporal float types
*/
static TSequence **
tnumber_transform_wavg(Temporal *temp, Interval *interval, int *count)
{
  ensure_valid_temptype(temp->temptype);
  TSequence **result;
<<<<<<< HEAD
  if (temp->temptype == INSTANT)
  {  
=======
  if (temp->duration == INSTANT)
  {
>>>>>>> ba246abe
    TInstant *inst = (TInstant *)temp;
    result = palloc(sizeof(TSequence *));
    *count = tnumberinst_transform_wavg(result, inst, interval);
  }
<<<<<<< HEAD
  else if (temp->temptype == INSTANTSET)
  {  
=======
  else if (temp->duration == INSTANTSET)
  {
>>>>>>> ba246abe
    TInstantSet *ti = (TInstantSet *)temp;
    result = palloc(sizeof(TSequence *) * ti->count);
    *count = tnumberinstset_transform_wavg(result, ti, interval);
  }
  else if (temp->temptype == SEQUENCE)
  {
    TSequence *seq = (TSequence *)temp;
    result = palloc(sizeof(TSequence *) * seq->count);
    *count = tintseq_transform_wavg(result, seq, interval);
  }
  else /* temp->temptype == SEQUENCESET */
  {
    TSequenceSet *ts = (TSequenceSet *)temp;
    result = palloc(sizeof(TSequence *) * ts->totalcount);
    *count = tintseqset_transform_wavg(result, ts, interval);
  }
  return result;
}

/*****************************************************************************
 * Generic moving window transition functions
 *****************************************************************************/

/**
 * Generic moving window transition function for min, max, and sum aggregation
 *
 * @param[in] fcinfo Catalog information about the external function
 * @param[inout] state Skiplist containing the state
 * @param[in] temp Temporal value
 * @param[in] interval Interval
 * @param[in] func Function
 * @param[in] min True if the calling function is min, max otherwise
 * @param[in] crossings State whether turning points are added in the segments
<<<<<<< HEAD
 * @note This function is directly called by the window sum aggregation for 
 * temporal floats after verifying since the operation is not supported for 
 * sequence (set) type
=======
 * @note This function is directly called by the window sum aggregation for
 * temporal floats after verifying since the operation is not supported for
 * sequence (set) duration
>>>>>>> ba246abe
 */
static SkipList *
temporal_wagg_transfn1(FunctionCallInfo fcinfo, SkipList *state,
  Temporal *temp, Interval *interval,
  Datum (*func)(Datum, Datum), bool min, bool crossings)
{
  int count;
  TSequence **sequences = temporal_extend(temp, interval, min, &count);
  SkipList *result = tsequence_tagg_transfn(fcinfo, state, sequences[0],
    func, crossings);
  for (int i = 1; i < count; i++)
    result = tsequence_tagg_transfn(fcinfo, result, sequences[i],
      func, crossings);
  for (int i = 0; i < count; i++)
    pfree(sequences[i]);
  pfree(sequences);
  return result;
}

/**
 * Generic moving window transition function for min, max, and sum aggregation
 *
 * @param[in] fcinfo Catalog information about the external function
 * @param[in] func Function
 * @param[in] min True if the calling function is min, max otherwise
 * @param[in] crossings State whether turning points are added in the segments
 */
Datum
temporal_wagg_transfn(FunctionCallInfo fcinfo,
  Datum (*func)(Datum, Datum), bool min, bool crossings)
{
  SkipList *state = PG_ARGISNULL(0) ? NULL :
    (SkipList *) PG_GETARG_POINTER(0);
  if (PG_ARGISNULL(1) || PG_ARGISNULL(2))
  {
    if (! state)
      PG_RETURN_NULL();
    PG_RETURN_POINTER(state);
  }
  Temporal *temp = PG_GETARG_TEMPORAL(1);
  Interval *interval = PG_GETARG_INTERVAL_P(2);
  if ((temp->temptype == SEQUENCE || temp->temptype == SEQUENCESET) &&
    temp->valuetypid == FLOAT8OID && func == &datum_sum_float8)
    ereport(ERROR, (errcode(ERRCODE_INTERNAL_ERROR),
      errmsg("Operation not supported for temporal float sequences")));

  SkipList *result = temporal_wagg_transfn1(fcinfo, state, temp, interval,
    func, min, crossings);

  PG_FREE_IF_COPY(temp, 1);
  PG_FREE_IF_COPY(interval, 2);
  PG_RETURN_POINTER(result);
}

/**
 * Transition function for moving window count and average aggregation
 * for temporal values
 */
Datum
temporal_wagg_transform_transfn(FunctionCallInfo fcinfo,
  Datum (*func)(Datum, Datum),
  TSequence ** (*transform)(Temporal *, Interval *, int *))
{
  SkipList *state = PG_ARGISNULL(0) ? NULL :
    (SkipList *) PG_GETARG_POINTER(0);
  if (PG_ARGISNULL(1) || PG_ARGISNULL(2))
  {
    if (! state)
      PG_RETURN_NULL();
    PG_RETURN_POINTER(state);
  }
  Temporal *temp = PG_GETARG_TEMPORAL(1);
  Interval *interval = PG_GETARG_INTERVAL_P(2);
  int count;
  TSequence **sequences = transform(temp, interval, &count);
  SkipList *result = tsequence_tagg_transfn(fcinfo, state, sequences[0],
    func, false);
  for (int i = 1; i < count; i++)
    result = tsequence_tagg_transfn(fcinfo, result, sequences[i],
      func, false);
  for (int i = 0; i < count; i++)
    pfree(sequences[i]);
  pfree(sequences);
  PG_FREE_IF_COPY(temp, 1);
  PG_FREE_IF_COPY(interval, 2);
  PG_RETURN_POINTER(result);
}

/*****************************************************************************/

PG_FUNCTION_INFO_V1(tint_wmin_transfn);
/**
 * Transition function for moving window minimun aggregation for temporal integer values
 */
PGDLLEXPORT Datum
tint_wmin_transfn(PG_FUNCTION_ARGS)
{
  return temporal_wagg_transfn(fcinfo, &datum_min_int32, MIN, CROSSINGS);
}

PG_FUNCTION_INFO_V1(tfloat_wmin_transfn);
/**
 * Transition function for moving window minimun
 */
PGDLLEXPORT Datum
tfloat_wmin_transfn(PG_FUNCTION_ARGS)
{
  return temporal_wagg_transfn(fcinfo, &datum_min_float8, MIN, CROSSINGS);
}

PG_FUNCTION_INFO_V1(tint_wmax_transfn);
/**
 * Transition function for moving window maximun aggregation for temporal integer values
 */
PGDLLEXPORT Datum
tint_wmax_transfn(PG_FUNCTION_ARGS)
{
  return temporal_wagg_transfn(fcinfo, &datum_max_int32, MAX, CROSSINGS);
}

PG_FUNCTION_INFO_V1(tfloat_wmax_transfn);
/**
 * Transition function for moving window maximun aggregation for temporal float values
 */
PGDLLEXPORT Datum
tfloat_wmax_transfn(PG_FUNCTION_ARGS)
{
  return temporal_wagg_transfn(fcinfo, &datum_max_float8, MAX, CROSSINGS);
}

PG_FUNCTION_INFO_V1(tint_wsum_transfn);
/**
 * Transition function for moving window sum aggregation for temporal inter values
 */
PGDLLEXPORT Datum
tint_wsum_transfn(PG_FUNCTION_ARGS)
{
  return temporal_wagg_transfn(fcinfo, &datum_sum_int32, MIN, CROSSINGS_NO);
}

PG_FUNCTION_INFO_V1(tfloat_wsum_transfn);
/**
 * Transition function for moving window sum aggregation for temporal float values
 */
PGDLLEXPORT Datum
tfloat_wsum_transfn(PG_FUNCTION_ARGS)
{
  return temporal_wagg_transfn(fcinfo, &datum_sum_float8, MIN, CROSSINGS);
}

PG_FUNCTION_INFO_V1(temporal_wcount_transfn);
/**
 * Transition function for moving window count aggregation for temporal values
 */
PGDLLEXPORT Datum
temporal_wcount_transfn(PG_FUNCTION_ARGS)
{
  return temporal_wagg_transform_transfn(fcinfo, &datum_sum_int32,
    &temporal_transform_wcount);
}

PG_FUNCTION_INFO_V1(tnumber_wavg_transfn);
/**
 * Transition function for moving window average aggregation for temporal values
 */
PGDLLEXPORT Datum
tnumber_wavg_transfn(PG_FUNCTION_ARGS)
{
  return temporal_wagg_transform_transfn(fcinfo, &datum_sum_double2,
    &tnumber_transform_wavg);
}

/*****************************************************************************/<|MERGE_RESOLUTION|>--- conflicted
+++ resolved
@@ -519,24 +519,14 @@
 {
   ensure_valid_temptype(temp->temptype);
   TSequence **result;
-<<<<<<< HEAD
   if (temp->temptype == INSTANT)
   {  
-=======
-  if (temp->duration == INSTANT)
-  {
->>>>>>> ba246abe
     TInstant *inst = (TInstant *)temp;
     result = palloc(sizeof(TSequence *));
     *count = tnumberinst_transform_wavg(result, inst, interval);
   }
-<<<<<<< HEAD
   else if (temp->temptype == INSTANTSET)
   {  
-=======
-  else if (temp->duration == INSTANTSET)
-  {
->>>>>>> ba246abe
     TInstantSet *ti = (TInstantSet *)temp;
     result = palloc(sizeof(TSequence *) * ti->count);
     *count = tnumberinstset_transform_wavg(result, ti, interval);
@@ -570,15 +560,9 @@
  * @param[in] func Function
  * @param[in] min True if the calling function is min, max otherwise
  * @param[in] crossings State whether turning points are added in the segments
-<<<<<<< HEAD
  * @note This function is directly called by the window sum aggregation for 
  * temporal floats after verifying since the operation is not supported for 
  * sequence (set) type
-=======
- * @note This function is directly called by the window sum aggregation for
- * temporal floats after verifying since the operation is not supported for
- * sequence (set) duration
->>>>>>> ba246abe
  */
 static SkipList *
 temporal_wagg_transfn1(FunctionCallInfo fcinfo, SkipList *state,
