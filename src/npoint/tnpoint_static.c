/*****************************************************************************
 *
 * This MobilityDB code is provided under The PostgreSQL License.
 *
 * Copyright (c) 2016-2021, Université libre de Bruxelles and MobilityDB
 * contributors
 *
 * MobilityDB includes portions of PostGIS version 3 source code released
 * under the GNU General Public License (GPLv2 or later).
 * Copyright (c) 2001-2021, PostGIS contributors
 *
 * Permission to use, copy, modify, and distribute this software and its
 * documentation for any purpose, without fee, and without a written
 * agreement is hereby granted, provided that the above copyright notice and
 * this paragraph and the following two paragraphs appear in all copies.
 *
 * IN NO EVENT SHALL UNIVERSITE LIBRE DE BRUXELLES BE LIABLE TO ANY PARTY FOR
 * DIRECT, INDIRECT, SPECIAL, INCIDENTAL, OR CONSEQUENTIAL DAMAGES, INCLUDING
 * LOST PROFITS, ARISING OUT OF THE USE OF THIS SOFTWARE AND ITS DOCUMENTATION,
 * EVEN IF UNIVERSITE LIBRE DE BRUXELLES HAS BEEN ADVISED OF THE POSSIBILITY
 * OF SUCH DAMAGE.
 *
 * UNIVERSITE LIBRE DE BRUXELLES SPECIFICALLY DISCLAIMS ANY WARRANTIES,
 * INCLUDING, BUT NOT LIMITED TO, THE IMPLIED WARRANTIES OF MERCHANTABILITY
 * AND FITNESS FOR A PARTICULAR PURPOSE. THE SOFTWARE PROVIDED HEREUNDER IS ON
 * AN "AS IS" BASIS, AND UNIVERSITE LIBRE DE BRUXELLES HAS NO OBLIGATIONS TO
 * PROVIDE MAINTENANCE, SUPPORT, UPDATES, ENHANCEMENTS, OR MODIFICATIONS. 
 *
 *****************************************************************************/

/**
 * @file tnpoint_static.c
 * Network-based static point and segment types
 *
 * Several functions are commented out since they are not currently used.
 * They are kept if needed in the future.
 */

#include "npoint/tnpoint_static.h"

#include <assert.h>
#include <libpq/pqformat.h>
#include <executor/spi.h>
#include <liblwgeom.h>

#include "general/temporaltypes.h"
#include "general/tempcache.h"
#include "general/temporal_util.h"
#include "general/tnumber_mathfuncs.h"

#include "point/tpoint_out.h"
#include "point/tpoint_spatialfuncs.h"
#include "npoint/tnpoint.h"
#include "npoint/tnpoint_parser.h"

/** Buffer size for input and output of npoint values */
#define MAXNPOINTLEN    128

/*****************************************************************************
 * Miscellaneous functions
 *****************************************************************************/

/**
 * Convert a C array of int64 values into a PostgreSQL array
 */
ArrayType *
int64arr_to_array(const int64 *int64arr, int count)
{
  return construct_array((Datum *)int64arr, count, INT8OID, 8, true, 'd');
}

/*
ArrayType *
npointarr_to_array(npoint **npointarr, int count)
{
  return construct_array((Datum *)npointarr, count, type_oid(T_NPOINT),
    sizeof(npoint), false, 'd');
}
*/

/**
 * Convert a C array of network segment values into a PostgreSQL array
 */
ArrayType *
nsegmentarr_to_array(nsegment **nsegmentarr, int count)
{
  return construct_array((Datum *)nsegmentarr, count, type_oid(T_NSEGMENT),
    sizeof(nsegment), false, 'd');
}

<<<<<<< HEAD
=======
/**
 * Return the SRID of the routes in the ways table
 */
>>>>>>> ed738787
int32_t
get_srid_ways()
{
  int32_t srid_ways;
  bool isNull = true;
  SPI_connect();
  int ret = SPI_execute("SELECT ST_SRID(the_geom) FROM public.ways LIMIT 1;", true, 1);
  uint64 proc = SPI_processed;
  if (ret > 0 && proc > 0 && SPI_tuptable != NULL)
  {
    SPITupleTable *tuptable = SPI_tuptable;
    Datum value = SPI_getbinval(tuptable->vals[0], tuptable->tupdesc, 1, &isNull);
<<<<<<< HEAD
    if (isNull)
      elog(ERROR, "Cannot determine SRID of the ways table");

    srid_ways = DatumGetInt32(value);
  }
  else
    elog(ERROR, "Cannot determine SRID of the ways table");

  SPI_finish();
  return srid_ways;
}

/*****************************************************************************/
=======
    if (!isNull)
      srid_ways = DatumGetInt32(value);
  }
  SPI_finish();
  return srid_ways;
}
>>>>>>> ed738787

/*****************************************************************************/

/**
 * Convert a network point array into a geometry
 */
Datum
npointarr_to_geom_internal(npoint **points, int count)
{
  Datum *geoms = palloc(sizeof(Datum) * count);
  for (int i = 0; i < count; i++)
  {
    Datum line = route_geom(points[i]->rid);
    geoms[i] = call_function2(LWGEOM_line_interpolate_point, line,
      Float8GetDatum(points[i]->pos));
    pfree(DatumGetPointer(line));
  }
  Datum result;
  if (count == 1)
    result = geoms[0];
  else
  {
    ArrayType *array = datumarr_to_array(geoms, count, type_oid(T_GEOMETRY));
    result = call_function1(pgis_union_geometry_array, PointerGetDatum(array));
    pfree(array);
    for (int i = 0; i < count; i++)
      pfree(DatumGetPointer(geoms[i]));
    pfree(geoms);
  }
  PG_RETURN_DATUM(result);
}

/**
 * Convert a network segment array into a geometry
 */
Datum
nsegmentarr_to_geom_internal(nsegment **segments, int count)
{
  Datum *geoms = palloc(sizeof(Datum) * count);
  for (int i = 0; i < count; i++)
  {
    Datum line = route_geom(segments[i]->rid);
    if (segments[i]->pos1 == 0 && segments[i]->pos2 == 1)
      geoms[i] = PointerGetDatum(gserialized_copy((GSERIALIZED *)PG_DETOAST_DATUM(line)));
    else if (segments[i]->pos1 == segments[i]->pos2)
      geoms[i] = call_function2(LWGEOM_line_interpolate_point, line, Float8GetDatum(segments[i]->pos1));
    else
      geoms[i] = call_function3(LWGEOM_line_substring, line,
        Float8GetDatum(segments[i]->pos1), Float8GetDatum(segments[i]->pos2));
    pfree(DatumGetPointer(line));
  }
  Datum result;
  if (count == 1)
    result = geoms[0];
  else
  {
    ArrayType *array = datumarr_to_array(geoms, count, type_oid(T_GEOMETRY));
    result = call_function1(pgis_union_geometry_array, PointerGetDatum(array));
    pfree(array);
    for (int i = 0; i < count; i++)
      pfree(DatumGetPointer(geoms[i]));
    pfree(geoms);
  }
  PG_RETURN_DATUM(result);
}

/*****************************************************************************/

/* Comparator functions */
/*
static int
npoint_sort_cmp(npoint **l, npoint **r)
{
  return npoint_cmp_internal(*l, *r);
}

void
npointarr_sort(npoint **points, int count)
{
  qsort(points, (size_t) count, sizeof(npoint *),
      (qsort_comparator) &npoint_sort_cmp);
}
*/

/**
 * Comparator function for network segments
 */
static int
nsegment_sort_cmp(nsegment **l, nsegment **r)
{
  return nsegment_cmp_internal(*l, *r);
}

/**
 * Sort function for network segments
 */
static void
nsegmentarr_sort(nsegment **segments, int count)
{
  qsort(segments, (size_t) count, sizeof(nsegment *),
      (qsort_comparator) &nsegment_sort_cmp);
}

/**
 * Normalize the array of temporal segments
 */
nsegment **
nsegmentarr_normalize(nsegment **segments, int *count)
{
  assert(*count != 0);
  nsegmentarr_sort(segments, *count);
  int newcount = 0;
  nsegment **result = palloc(sizeof(nsegment *) * *count);
  nsegment *current = segments[0];
  for (int i = 1; i < *count; i++)
  {
    nsegment *seg = segments[i];
    if (current->rid == seg->rid)
    {
      current->pos1 = Min(current->pos1, seg->pos1);
      current->pos2 = Max(current->pos2, seg->pos2);
      pfree(seg);
    }
    else
    {
      result[newcount++] = current;
      current = seg;
    }
  }
  result[newcount++] = current;
  *count = newcount;
  return result;
}

/* Remove duplicates from an array of npoints

int
npoint_remove_duplicates(npoint **values, int count)
{
  assert (count > 0);
  int newcount = 0;
  for (int i = 1; i < count; i++)
    if (npoint_ne_internal(values[newcount], values[i]))
      values[++ newcount] = values[i];
  return newcount + 1;
}
*/

/*****************************************************************************
 * Input/Output functions for npoint
 *****************************************************************************/

PG_FUNCTION_INFO_V1(npoint_in);
/**
 * Input function for network points
 * Example of input:
 *    (1, 0.5)
 */
PGDLLEXPORT Datum
npoint_in(PG_FUNCTION_ARGS)
{
  char *str = PG_GETARG_CSTRING(0);
  npoint *result = npoint_parse(&str);
  PG_RETURN_POINTER(result);
}

PG_FUNCTION_INFO_V1(npoint_out);
/**
 * Output function for network points
 */
PGDLLEXPORT Datum
npoint_out(PG_FUNCTION_ARGS)
{
  static size_t size = MAXNPOINTLEN + 1;
  char *result = (char *) palloc(size);
  npoint *np = PG_GETARG_NPOINT(0);
  char *rid = call_output(INT8OID, Int64GetDatum(np->rid));
  char *pos = call_output(FLOAT8OID, Float8GetDatum(np->pos));
  snprintf(result, size, "NPoint(%s,%s)", rid, pos);
  PG_RETURN_CSTRING(result);
}

PG_FUNCTION_INFO_V1(npoint_recv);
/**
 * Receive function for network points
 */
PGDLLEXPORT Datum
npoint_recv(PG_FUNCTION_ARGS)
{
  StringInfo buf = (StringInfo) PG_GETARG_POINTER(0);
  npoint *result;

  result = (npoint *) palloc(sizeof(npoint));
  result->rid = pq_getmsgint64(buf);
  result->pos = pq_getmsgfloat8(buf);
  PG_RETURN_POINTER(result);
}

PG_FUNCTION_INFO_V1(npoint_send);
/**
 * Send function for network points
 */
PGDLLEXPORT Datum
npoint_send(PG_FUNCTION_ARGS)
{
  npoint  *np = PG_GETARG_NPOINT(0);
  StringInfoData buf;

  pq_begintypsend(&buf);
  pq_sendint64(&buf, (uint64) np->rid);
  pq_sendfloat8(&buf, np->pos);
  PG_RETURN_BYTEA_P(pq_endtypsend(&buf));
}

/*****************************************************************************
 * Input/Output functions for nsegment
 *****************************************************************************/

PG_FUNCTION_INFO_V1(nsegment_in);
/**
 * Input function for network segments
 * Example of input:
 *    (1, 0.5, 0.6)
 */
PGDLLEXPORT Datum
nsegment_in(PG_FUNCTION_ARGS)
{
  char *str = PG_GETARG_CSTRING(0);
  nsegment *result = nsegment_parse(&str);
  PG_RETURN_POINTER(result);
}

PG_FUNCTION_INFO_V1(nsegment_out);
/**
 * Output function for network segments
 */
PGDLLEXPORT Datum
nsegment_out(PG_FUNCTION_ARGS)
{
  nsegment *ns = PG_GETARG_NSEGMENT(0);
  char *result = psprintf("NSegment(%ld,%g,%g)", ns->rid, ns->pos1, ns->pos2);
  PG_RETURN_CSTRING(result);
}

PG_FUNCTION_INFO_V1(nsegment_recv);
/**
 * Receive function for network segments
 */
PGDLLEXPORT Datum
nsegment_recv(PG_FUNCTION_ARGS)
{
  StringInfo  buf = (StringInfo) PG_GETARG_POINTER(0);
  nsegment *result;

  result = (nsegment *) palloc(sizeof(nsegment));
  result->rid = pq_getmsgint64(buf);
  result->pos1 = pq_getmsgfloat8(buf);
  result->pos2 = pq_getmsgfloat8(buf);
  PG_RETURN_POINTER(result);
}

PG_FUNCTION_INFO_V1(nsegment_send);
/**
 * Send function for network segments
 */
PGDLLEXPORT Datum
nsegment_send(PG_FUNCTION_ARGS)
{
  nsegment *ns = PG_GETARG_NSEGMENT(0);
  StringInfoData buf;

  pq_begintypsend(&buf);
  pq_sendint64(&buf, (uint64) ns->rid);
  pq_sendfloat8(&buf, ns->pos1);
  pq_sendfloat8(&buf, ns->pos2);
  PG_RETURN_BYTEA_P(pq_endtypsend(&buf));
}

/*****************************************************************************
 * Constructors
 *****************************************************************************/

/* Set an npoint value from arguments */
/*
void
npoint_set(npoint *np, int64 rid, double pos)
{
  if (!route_exists(rid))
    ereport(ERROR, (errcode(ERRCODE_INTERNAL_ERROR),
      errmsg("there is no route with gid value %lu in table ways", rid)));
  if (pos < 0 || pos > 1)
    ereport(ERROR, (errcode(ERRCODE_INTERNAL_ERROR),
      errmsg("the relative position must be a real number between 0 and 1")));

  np->rid = rid;
  np->pos = pos;
}
*/

/**
 * Construct an network point value from the arguments
 */
npoint *
npoint_make(int64 rid, double pos)
{
  if (!route_exists(rid))
    ereport(ERROR, (errcode(ERRCODE_INTERNAL_ERROR),
      errmsg("there is no route with gid value %lu in table ways", rid)));
  if (pos < 0 || pos > 1)
    ereport(ERROR, (errcode(ERRCODE_INTERNAL_ERROR),
      errmsg("the relative position must be a real number between 0 and 1")));

  npoint *result = (npoint *) palloc(sizeof(npoint));
  result->rid = rid;
  result->pos = pos;
  return result;
}

PG_FUNCTION_INFO_V1(npoint_constructor);
/**
 * Construct an network point value from the arguments
 */
PGDLLEXPORT Datum
npoint_constructor(PG_FUNCTION_ARGS)
{
  int64 rid = PG_GETARG_INT64(0);
  double pos = PG_GETARG_FLOAT8(1);
  npoint *result = npoint_make(rid, pos);
  PG_RETURN_POINTER(result);
}

/* Set an nsegment value from arguments */
/*
void
nsegment_set(nsegment *ns, int64 rid, double pos1, double pos2)
{
  if (!route_exists(rid))
    ereport(ERROR, (errcode(ERRCODE_INTERNAL_ERROR),
      errmsg("there is no route with gid value %lu in table ways", rid)));
  if (pos1 < 0 || pos1 > 1 || pos2 < 0 || pos2 > 1)
    ereport(ERROR, (errcode(ERRCODE_INTERNAL_ERROR),
      errmsg("The relative position of a network segment must be a real number between 0 and 1")));

  ns->rid = rid;
  ns->pos1 = Min(pos1, pos2);
  ns->pos2 = Max(pos1, pos2);
}
*/

/**
 * Construct an network segment value from the arguments
 */
nsegment *
nsegment_make(int64 rid, double pos1, double pos2)
{
  if (!route_exists(rid))
    ereport(ERROR, (errcode(ERRCODE_INTERNAL_ERROR),
      errmsg("there is no route with gid value %lu in table ways", rid)));
  if (pos1 < 0 || pos1 > 1 || pos2 < 0 || pos2 > 1)
    ereport(ERROR, (errcode(ERRCODE_INTERNAL_ERROR),
      errmsg("The relative position of a network segment must be a real number between 0 and 1")));

  nsegment *result = (nsegment *) palloc(sizeof(nsegment));
  result->rid = rid;
  result->pos1 = Min(pos1, pos2);
  result->pos2 = Max(pos1, pos2);
  return result;
}

PG_FUNCTION_INFO_V1(nsegment_constructor);
/**
 * Construct an network segment value from the arguments
 */
PGDLLEXPORT Datum
nsegment_constructor(PG_FUNCTION_ARGS)
{
  int64 rid = PG_GETARG_INT64(0);
  double pos1 = PG_GETARG_FLOAT8(1);
  double pos2 = PG_GETARG_FLOAT8(2);
  nsegment *result = nsegment_make(rid, pos1, pos2);
  PG_RETURN_POINTER(result);
}

PG_FUNCTION_INFO_V1(nsegment_from_npoint);
/**
 * Construct an network segment value from the network point
 */
PGDLLEXPORT Datum
nsegment_from_npoint(PG_FUNCTION_ARGS)
{
  npoint *np = PG_GETARG_NPOINT(0);
  nsegment *result = nsegment_make(np->rid, np->pos, np->pos);
  PG_RETURN_POINTER(result);
}

/*****************************************************************************
 * Accessing values
 *****************************************************************************/

PG_FUNCTION_INFO_V1(npoint_route);
/**
 * Returns the route of the network point
 */
PGDLLEXPORT Datum
npoint_route(PG_FUNCTION_ARGS)
{
  npoint *np = PG_GETARG_NPOINT(0);
  int64 result = np->rid;
  PG_RETURN_INT64(result);
}

PG_FUNCTION_INFO_V1(npoint_position);
/**
 * Returns the position of the network point
 */
PGDLLEXPORT Datum
npoint_position(PG_FUNCTION_ARGS)
{
  npoint *np = PG_GETARG_NPOINT(0);
  PG_RETURN_FLOAT8(np->pos);
}

PG_FUNCTION_INFO_V1(nsegment_route);
/**
 * Returns the route of the network segment
 */
PGDLLEXPORT Datum
nsegment_route(PG_FUNCTION_ARGS)
{
  nsegment *ns = PG_GETARG_NSEGMENT(0);
  PG_RETURN_INT64(ns->rid);
}

PG_FUNCTION_INFO_V1(nsegment_start_position);
/**
 * Returns the start position of the network segment
 */
PGDLLEXPORT Datum
nsegment_start_position(PG_FUNCTION_ARGS)
{
  nsegment *ns = PG_GETARG_NSEGMENT(0);
  PG_RETURN_FLOAT8(ns->pos1);
}

PG_FUNCTION_INFO_V1(nsegment_end_position);
/**
 * Returns the end position of the network segment
 */
PGDLLEXPORT Datum
nsegment_end_position(PG_FUNCTION_ARGS)
{
  nsegment *ns = PG_GETARG_NSEGMENT(0);
  PG_RETURN_FLOAT8(ns->pos2);
}

/*****************************************************************************
 * Modification functions
 *****************************************************************************/

/**
 * Set the precision of the position of a network point to the number of
 * decimal places
 */
Datum
npoint_set_precision_internal(Datum npt, Datum size)
{
  /* Set precision of position */
  npoint *np = (npoint *) DatumGetPointer(npt);
  double pos = DatumGetFloat8(datum_round(Float8GetDatum(np->pos), size));
  return PointerGetDatum(npoint_make(np->rid, pos));
}

PG_FUNCTION_INFO_V1(npoint_set_precision);
/**
 * Set the precision of the position of a network point to the number of
 * decimal places
 */
PGDLLEXPORT Datum
npoint_set_precision(PG_FUNCTION_ARGS)
{
  npoint *np = PG_GETARG_NPOINT(0);
  Datum size = PG_GETARG_DATUM(1);
  /* Set precision of position */
  double pos = DatumGetFloat8(datum_round(Float8GetDatum(np->pos), size));
  npoint *result = npoint_make(np->rid, pos);
  PG_RETURN_POINTER(result);
}

PG_FUNCTION_INFO_V1(nsegment_set_precision);
/**
 * Set the precision of the position of a network point to the number of
 * decimal places
 */
PGDLLEXPORT Datum
nsegment_set_precision(PG_FUNCTION_ARGS)
{
  nsegment *ns = PG_GETARG_NSEGMENT(0);
  Datum size = PG_GETARG_DATUM(1);
  /* Set precision of positions */
  double pos1 = DatumGetFloat8(datum_round(Float8GetDatum(ns->pos1), size));
  double pos2 = DatumGetFloat8(datum_round(Float8GetDatum(ns->pos2), size));
  nsegment *result = nsegment_make(ns->rid, pos1, pos2);
  PG_RETURN_POINTER(result);
}

/*****************************************************************************
 * Functions for defining B-tree index
 *****************************************************************************/

/**
 * Returns true if the first network point is equal to the second one
 */
bool
npoint_eq_internal(const npoint *np1, const npoint *np2)
{
  return np1->rid == np2->rid && fabs(np1->pos - np2->pos) < MOBDB_EPSILON;
}

PG_FUNCTION_INFO_V1(npoint_eq);
/**
 * Returns true if the first network point is equal to the second one
 */
PGDLLEXPORT Datum
npoint_eq(PG_FUNCTION_ARGS)
{
  npoint *np1 = PG_GETARG_NPOINT(0);
  npoint *np2 = PG_GETARG_NPOINT(1);
  PG_RETURN_BOOL(npoint_eq_internal(np1, np2));
}

/**
 * Returns true if the first network point is not equal to the second one
 */
bool
npoint_ne_internal(const npoint *np1, const npoint *np2)
{
  return (!npoint_eq_internal(np1, np2));
}

PG_FUNCTION_INFO_V1(npoint_ne);
/**
 * Returns true if the first network point is not equal to the second one
 */
PGDLLEXPORT Datum
npoint_ne(PG_FUNCTION_ARGS)
{
  npoint *np1 = PG_GETARG_NPOINT(0);
  npoint *np2 = PG_GETARG_NPOINT(1);
  PG_RETURN_BOOL(npoint_ne_internal(np1, np2));
}

/**
 * Returns -1, 0, or 1 depending on whether the first network point
 * is less than, equal, or greater than the second one
 *
 * @note Function used for B-tree comparison
 */
int
npoint_cmp_internal(const npoint *np1, const npoint *np2)
{
  if (np1->rid < np2->rid)
    return -1;
  else if (np1->rid > np2->rid)
    return 1;
  /* Both rid are equal */
  else if(np1->pos < np2->pos)
    return -1;
  else if (np1->pos > np2->pos)
    return 1;
  return 0;
}

PG_FUNCTION_INFO_V1(npoint_cmp);
/**
 * Returns -1, 0, or 1 depending on whether the first network point
 * is less than, equal, or greater than the second one
 *
 * @note Function used for B-tree comparison
 */
PGDLLEXPORT Datum
npoint_cmp(PG_FUNCTION_ARGS)
{
  npoint *np1 = PG_GETARG_NPOINT(0);
  npoint *np2 = PG_GETARG_NPOINT(1);
  PG_RETURN_INT32(npoint_cmp_internal(np1, np2));
}

/* Inequality operators using the npoint_cmp function */

/**
 * Returns true if the first network point is less than the second one
 */
bool
npoint_lt_internal(const npoint *np1, const npoint *np2)
{
  int cmp = npoint_cmp_internal(np1, np2);
  return (cmp < 0);
}

PG_FUNCTION_INFO_V1(npoint_lt);
/**
 * Returns true if the first network point is less than the second one
 */
PGDLLEXPORT Datum
npoint_lt(PG_FUNCTION_ARGS)
{
  npoint *np1 = PG_GETARG_NPOINT(0);
  npoint *np2 = PG_GETARG_NPOINT(1);
  int cmp = npoint_cmp_internal(np1, np2);
  PG_RETURN_BOOL(cmp < 0);
}

PG_FUNCTION_INFO_V1(npoint_le);
/**
 * Returns true if the first network point is less than or equal to the
 * second one
 */
PGDLLEXPORT Datum
npoint_le(PG_FUNCTION_ARGS)
{
  npoint *np1 = PG_GETARG_NPOINT(0);
  npoint *np2 = PG_GETARG_NPOINT(1);
  int cmp = npoint_cmp_internal(np1, np2);
  PG_RETURN_BOOL(cmp <= 0);
}

PG_FUNCTION_INFO_V1(npoint_ge);
/**
 * Returns true if the first network point is greater than or equal to the
 * second one
 */
PGDLLEXPORT Datum
npoint_ge(PG_FUNCTION_ARGS)
{
  npoint *np1 = PG_GETARG_NPOINT(0);
  npoint *np2 = PG_GETARG_NPOINT(1);
  int cmp = npoint_cmp_internal(np1, np2);
  PG_RETURN_BOOL(cmp >= 0);
}

PG_FUNCTION_INFO_V1(npoint_gt);
/**
 * Returns true if the first network point is greater than the second one
 */
PGDLLEXPORT Datum
npoint_gt(PG_FUNCTION_ARGS)
{
  npoint *np1 = PG_GETARG_NPOINT(0);
  npoint *np2 = PG_GETARG_NPOINT(1);
  int cmp = npoint_cmp_internal(np1, np2);
  PG_RETURN_BOOL(cmp > 0);
}

/*****************************************************************************/

/**
 * Returns true if the first network segment is equal to the second one
 */
bool
nsegment_eq_internal(const nsegment *ns1, const nsegment *ns2)
{
  return ns1->rid == ns2->rid && fabs(ns1->pos1 - ns2->pos1) < MOBDB_EPSILON &&
    fabs(ns1->pos2 - ns2->pos2) < MOBDB_EPSILON;
}

PG_FUNCTION_INFO_V1(nsegment_eq);
/**
 * Returns true if the first network segment is equal to the second one
 */
PGDLLEXPORT Datum
nsegment_eq(PG_FUNCTION_ARGS)
{
  nsegment *ns1 = PG_GETARG_NSEGMENT(0);
  nsegment *ns2 = PG_GETARG_NSEGMENT(1);
  PG_RETURN_BOOL(nsegment_eq_internal(ns1, ns2));
}

/**
 * Returns true if the first network segment is not equal to the second one
 */
bool
nsegment_ne_internal(const nsegment *ns1, const nsegment *ns2)
{
  return (!nsegment_eq_internal(ns1, ns2));
}

PG_FUNCTION_INFO_V1(nsegment_ne);
/**
 * Returns true if the first network segment is not equal to the second one
 */
PGDLLEXPORT Datum
nsegment_ne(PG_FUNCTION_ARGS)
{
  nsegment *ns1 = PG_GETARG_NSEGMENT(0);
  nsegment *ns2 = PG_GETARG_NSEGMENT(1);
  PG_RETURN_BOOL(nsegment_ne_internal(ns1, ns2));
}

/**
 * Returns -1, 0, or 1 depending on whether the first network segment
 * is less than, equal, or greater than the second one
 *
 * @note Function used for B-tree comparison
 */
int
nsegment_cmp_internal(const nsegment *ns1, const nsegment *ns2)
{
  if (ns1->rid < ns2->rid)
    return -1;
  else if (ns1->rid > ns2->rid)
    return 1;
  /* Both rid are equal */
  else if(ns1->pos1 < ns2->pos1)
    return -1;
  else if (ns1->pos1 > ns2->pos1)
    return 1;
  /* Both pos1 are equal */
  else if(ns1->pos2 < ns2->pos2)
    return -1;
  else if (ns1->pos2 > ns2->pos2)
    return 1;
  return 0;
}

PG_FUNCTION_INFO_V1(nsegment_cmp);
/**
 * Returns -1, 0, or 1 depending on whether the first network segment
 * is less than, equal, or greater than the second one
 */
PGDLLEXPORT Datum
nsegment_cmp(PG_FUNCTION_ARGS)
{
  nsegment *ns1 = PG_GETARG_NSEGMENT(0);
  nsegment *ns2 = PG_GETARG_NSEGMENT(1);
  PG_RETURN_INT32(nsegment_cmp_internal(ns1, ns2));
}

/* Inequality operators using the nsegment_cmp function */

PG_FUNCTION_INFO_V1(nsegment_lt);
/**
 * Returns true if the first network segment is less than the second one
 */
PGDLLEXPORT Datum
nsegment_lt(PG_FUNCTION_ARGS)
{
  nsegment *ns1 = PG_GETARG_NSEGMENT(0);
  nsegment *ns2 = PG_GETARG_NSEGMENT(1);
  int cmp = nsegment_cmp_internal(ns1, ns2);
  PG_RETURN_BOOL(cmp < 0);
}

PG_FUNCTION_INFO_V1(nsegment_le);
/**
 * Returns true if the first network segment is less than or equal to the
 * second one
 */
PGDLLEXPORT Datum
nsegment_le(PG_FUNCTION_ARGS)
{
  nsegment *ns1 = PG_GETARG_NSEGMENT(0);
  nsegment *ns2 = PG_GETARG_NSEGMENT(1);
  int cmp = nsegment_cmp_internal(ns1, ns2);
  PG_RETURN_BOOL(cmp <= 0);
}

PG_FUNCTION_INFO_V1(nsegment_ge);
/**
 * Returns true if the first network segment is greater than or equal to the
 * second one
 */
PGDLLEXPORT Datum
nsegment_ge(PG_FUNCTION_ARGS)
{
  nsegment *ns1 = PG_GETARG_NSEGMENT(0);
  nsegment *ns2 = PG_GETARG_NSEGMENT(1);
  int cmp = nsegment_cmp_internal(ns1, ns2);
  PG_RETURN_BOOL(cmp >= 0);
}

PG_FUNCTION_INFO_V1(nsegment_gt);
/**
 * Returns true if the first network segment is greater than the second one
 */
PGDLLEXPORT Datum
nsegment_gt(PG_FUNCTION_ARGS)
{
  nsegment *ns1 = PG_GETARG_NSEGMENT(0);
  nsegment *ns2 = PG_GETARG_NSEGMENT(1);
  int cmp = nsegment_cmp_internal(ns1, ns2);
  PG_RETURN_BOOL(cmp > 0);
}

/*****************************************************************************
 * Conversions between network and Euclidean space
 *****************************************************************************/

/**
 * Returns true if the edge table contains a route with the route identifier
 */
bool
route_exists(int64 rid)
{
  char sql[64];
  sprintf(sql, "SELECT true FROM public.ways WHERE gid = %ld", rid);
  bool isNull = true;
  bool result = false;
  SPI_connect();
  int ret = SPI_execute(sql, true, 1);
  uint64 proc = SPI_processed;
  if (ret > 0 && proc > 0 && SPI_tuptable != NULL)
  {
    SPITupleTable *tuptable = SPI_tuptable;
    result = DatumGetBool(SPI_getbinval(tuptable->vals[0],
      tuptable->tupdesc, 1, &isNull));
  }
  SPI_finish();
  return result;
}

/**
 * Access the edge table to return the route length from the corresponding
 * route identifier
 */
double
route_length(int64 rid)
{
  char sql[64];
  sprintf(sql, "SELECT length FROM public.ways WHERE gid = %ld", rid);
  bool isNull = true;
  double result = 0;
  SPI_connect();
  int ret = SPI_execute(sql, true, 1);
  uint64 proc = SPI_processed;
  if (ret > 0 && proc > 0 && SPI_tuptable != NULL)
  {
    SPITupleTable *tuptable = SPI_tuptable;
    result = DatumGetFloat8(SPI_getbinval(tuptable->vals[0],
      tuptable->tupdesc, 1, &isNull));
  }
  SPI_finish();

  if (isNull)
    ereport(ERROR, (errcode(ERRCODE_INTERNAL_ERROR),
      errmsg("cannot get the length for route %ld", rid)));

  return result;
}

/**
 * Access the edge table to get the route geometry from corresponding route
 * identifier
 */
Datum
route_geom(int64 rid)
{
  char sql[64];
  sprintf(sql, "SELECT the_geom FROM public.ways WHERE gid = %ld", rid);
  bool isNull = true;
  GSERIALIZED *result = NULL;
  SPI_connect();
  int ret = SPI_execute(sql, true, 1);
  uint64 proc = SPI_processed;
  if (ret > 0 && proc > 0 && SPI_tuptable != NULL)
  {
    SPITupleTable *tuptable = SPI_tuptable;
    Datum line = SPI_getbinval(tuptable->vals[0], tuptable->tupdesc, 1, &isNull);
    if (!isNull)
    {
      /* Must allocate this in upper executor context to keep it alive after SPI_finish() */
      GSERIALIZED *gs = (GSERIALIZED *)PG_DETOAST_DATUM(line);
      result = (GSERIALIZED *)SPI_palloc(gs->size);
      memcpy(result, gs, gs->size);
    }
  }
  SPI_finish();

  if (isNull)
    ereport(ERROR, (errcode(ERRCODE_INTERNAL_ERROR),
      errmsg("cannot get the geometry for route %ld", rid)));

  ensure_non_empty(result);

  return PointerGetDatum(result);
}

/* Access edge table to get the rid from corresponding geometry */
/*
int64
rid_from_geom(Datum geom)
{
  char *geomstr = ewkt_out(ANYOID, geom);
  char sql[128];
  sprintf(sql, "SELECT gid FROM public.ways WHERE ST_DWithin(the_geom, '%s', %lf) "
    "ORDER BY ST_Distance(the_geom, '%s') LIMIT 1", geomstr, DIST_EPSILON, geomstr);
  pfree(geomstr);
  bool isNull = true;
  int64 result = 0; / * make compiler quiet * /
  SPI_connect();
  int ret = SPI_execute(sql, true, 1);
  uint64 proc = SPI_processed;
  if (ret > 0 && proc > 0 && SPI_tuptable != NULL)
  {
    SPITupleTable *tuptable = SPI_tuptable;
    result = DatumGetInt64(SPI_getbinval(tuptable->vals[0], tuptable->tupdesc, 1, &isNull));
  }
  SPI_finish();
  if (isNull)
    ereport(ERROR, (errcode(ERRCODE_INTERNAL_ERROR),
      errmsg("cannot get route identifier from geometry point")));

  return result;
}
*/
/*****************************************************************************/

/**
 * Returns the SRID of the network point
 */
int
npoint_srid_internal(const npoint *np)
{
  Datum line = route_geom(np->rid);
  GSERIALIZED *gs = (GSERIALIZED *) DatumGetPointer(line);
  int result = gserialized_get_srid(gs);
  pfree(DatumGetPointer(line));
  return result;
}

PG_FUNCTION_INFO_V1(npoint_srid);
/**
 * Returns the SRID of the network point
 */
PGDLLEXPORT Datum
npoint_srid(PG_FUNCTION_ARGS)
{
  npoint *np = PG_GETARG_NPOINT(0);
  int result = npoint_srid_internal(np);
  PG_RETURN_INT32(result);
}

/**
 * Transforms the network point into a geometry
 */
Datum
npoint_as_geom_internal(const npoint *np)
{
  Datum line = route_geom(np->rid);
  Datum result = call_function2(LWGEOM_line_interpolate_point, line, Float8GetDatum(np->pos));
  pfree(DatumGetPointer(line));
  return result;
}

PG_FUNCTION_INFO_V1(npoint_as_geom);
/**
 * Transforms the network point into a geometry
 */
PGDLLEXPORT Datum
npoint_as_geom(PG_FUNCTION_ARGS)
{
  npoint *np = PG_GETARG_NPOINT(0);
  Datum result = npoint_as_geom_internal(np);
  PG_RETURN_DATUM(result);
}

/**
 * Transforms the geometry into a network point
 */
npoint *
geom_as_npoint_internal(Datum geom)
{
  char *geomstr = ewkt_out(ANYOID, geom);
  char sql[512];
  sprintf(sql, "SELECT npoint(gid, ST_LineLocatePoint(the_geom, '%s')) "
    "FROM public.ways WHERE ST_DWithin(the_geom, '%s', %lf) "
    "ORDER BY ST_Distance(the_geom, '%s') LIMIT 1", geomstr, geomstr,
    DIST_EPSILON, geomstr);
  pfree(geomstr);
  npoint *result = (npoint *) palloc(sizeof(npoint));
  bool isNull = true;
  SPI_connect();
  int ret = SPI_execute(sql, true, 1);
  uint64 proc = SPI_processed;
  if (ret > 0 && proc > 0 && SPI_tuptable != NULL)
  {
    SPITupleTable *tuptable = SPI_tuptable;
    Datum value = SPI_getbinval(tuptable->vals[0], tuptable->tupdesc, 1, &isNull);
    if (!isNull)
    {
      /* Must allocate this in upper executor context to keep it alive after SPI_finish() */
      npoint *np = DatumGetNpoint(value);
      memcpy(result, np, sizeof(npoint));
    }
  }
  SPI_finish();
  if (isNull)
  {
    pfree(result);
    return NULL;
  }
  return result;
}

PG_FUNCTION_INFO_V1(geom_as_npoint);
/**
 * Transforms the geometry into a network point
 */
PGDLLEXPORT Datum
geom_as_npoint(PG_FUNCTION_ARGS)
{
  GSERIALIZED *gs = PG_GETARG_GSERIALIZED_P(0);
  /* Ensure validity of operation */
  ensure_non_empty(gs);
  ensure_point_type(gs);
  int32_t srid_geom = gserialized_get_srid(gs);
  int32_t srid_ways = get_srid_ways();
  ensure_same_srid(srid_geom, srid_ways);

  npoint *result = geom_as_npoint_internal(PointerGetDatum(gs));
  if (result == NULL)
    PG_RETURN_NULL();
  PG_RETURN_POINTER(result);
}

/*****************************************************************************/

/**
 * Returns the SRID of the network segment
 */
int
nsegment_srid_internal(const nsegment *ns)
{
  Datum line = route_geom(ns->rid);
  GSERIALIZED *gs = (GSERIALIZED *) DatumGetPointer(line);
  int result = gserialized_get_srid(gs);
  pfree(DatumGetPointer(line));
  return result;
}

PG_FUNCTION_INFO_V1(nsegment_srid);
/**
 * Returns the SRID of the network segment
 */
PGDLLEXPORT Datum
nsegment_srid(PG_FUNCTION_ARGS)
{
  nsegment *ns = PG_GETARG_NSEGMENT(0);
  int result = nsegment_srid_internal(ns);
  PG_RETURN_INT32(result);
}

/**
 * Transforms the network segment into a geometry
 */
Datum
nsegment_as_geom_internal(const nsegment *ns)
{
  Datum line = route_geom(ns->rid);
  Datum result;
  if (fabs(ns->pos1 - ns->pos2) < MOBDB_EPSILON)
    result = call_function2(LWGEOM_line_interpolate_point, line,
      Float8GetDatum(ns->pos1));
  else
    result = call_function3(LWGEOM_line_substring, line,
      Float8GetDatum(ns->pos1), Float8GetDatum(ns->pos2));
  pfree(DatumGetPointer(line));
  return result;
}

PG_FUNCTION_INFO_V1(nsegment_as_geom);
/**
 * Transforms the network segment into a geometry
 */
PGDLLEXPORT Datum
nsegment_as_geom(PG_FUNCTION_ARGS)
{
  nsegment *ns = PG_GETARG_NSEGMENT(0);
  Datum result = nsegment_as_geom_internal(ns);
  PG_RETURN_DATUM(result);
}

/**
 * Transforms the geometry into a network segment
 */
nsegment *
geom_as_nsegment_internal(Datum geom)
{
  GSERIALIZED *gs = (GSERIALIZED *) DatumGetPointer(geom);
  int geomtype = gserialized_get_type(gs);
  assert(geomtype == POINTTYPE || geomtype == LINETYPE);
  npoint **points;
  npoint *np;
  int k = 0;
  if (geomtype == POINTTYPE)
  {
    points = palloc0(sizeof(npoint *));
    np = geom_as_npoint_internal(geom);
    if (np != NULL)
      points[k++] = np;
  }
  else /* geomtype == LINETYPE */
  {
    int numpoints = DatumGetInt32(call_function1(LWGEOM_numpoints_linestring, geom));
    points = palloc0(sizeof(npoint *) * numpoints);
    for (int i = 0; i < numpoints; i++)
    {
      /* The composing points are from 1 to numcount */
      Datum point = call_function2(LWGEOM_pointn_linestring, geom, Int32GetDatum(i + 1));
      np = geom_as_npoint_internal(point);
      if (np != NULL)
        points[k++] = np;
      /* Cannot pfree(DatumGetPointer(point)); */
    }
  }

  if (k == 0)
  {
    pfree(points);
    return NULL;
  }
  int64 rid = points[0]->rid;
  double minPos = points[0]->pos, maxPos = points[0]->pos;
  for (int i = 1; i < k; i++)
  {
    if (points[i]->rid != rid)
    {
      for (int j = 0; j < k; j++)
        pfree(points[j]);
      pfree(points);
      return NULL;
    }
    minPos = Min(minPos, points[i]->pos);
    maxPos = Max(maxPos, points[i]->pos);
  }
  nsegment *result = nsegment_make(rid, minPos, maxPos);
  for (int i = 0; i < k; i++)
    pfree(points[i]);
  pfree(points);
  return result;
}

PG_FUNCTION_INFO_V1(geom_as_nsegment);
/**
 * Transforms the geometry into a network segment
 */
PGDLLEXPORT Datum
geom_as_nsegment(PG_FUNCTION_ARGS)
{
  GSERIALIZED *gs = PG_GETARG_GSERIALIZED_P(0);
  ensure_non_empty(gs);
  if (gserialized_get_type(gs) != POINTTYPE && gserialized_get_type(gs) != LINETYPE)
    ereport(ERROR, (errcode(ERRCODE_INVALID_PARAMETER_VALUE),
      errmsg("Only point or line geometries accepted")));
  nsegment *result = geom_as_nsegment_internal(PointerGetDatum(gs));
  if (result == NULL)
    PG_RETURN_NULL();
  PG_RETURN_POINTER(result);
}

/*****************************************************************************/<|MERGE_RESOLUTION|>--- conflicted
+++ resolved
@@ -88,12 +88,9 @@
     sizeof(nsegment), false, 'd');
 }
 
-<<<<<<< HEAD
-=======
 /**
  * Return the SRID of the routes in the ways table
  */
->>>>>>> ed738787
 int32_t
 get_srid_ways()
 {
@@ -106,7 +103,6 @@
   {
     SPITupleTable *tuptable = SPI_tuptable;
     Datum value = SPI_getbinval(tuptable->vals[0], tuptable->tupdesc, 1, &isNull);
-<<<<<<< HEAD
     if (isNull)
       elog(ERROR, "Cannot determine SRID of the ways table");
 
@@ -118,16 +114,6 @@
   SPI_finish();
   return srid_ways;
 }
-
-/*****************************************************************************/
-=======
-    if (!isNull)
-      srid_ways = DatumGetInt32(value);
-  }
-  SPI_finish();
-  return srid_ways;
-}
->>>>>>> ed738787
 
 /*****************************************************************************/
 
