/***********************************************************************
 *
 * This MobilityDB code is provided under The PostgreSQL License.
 * Copyright (c) 2016-2023, Université libre de Bruxelles and MobilityDB
 * contributors
 *
 * MobilityDB includes portions of PostGIS version 3 source code released
 * under the GNU General Public License (GPLv2 or later).
 * Copyright (c) 2001-2023, PostGIS contributors
 *
 * Permission to use, copy, modify, and distribute this software and its
 * documentation for any purpose, without fee, and without a written
 * agreement is hereby granted, provided that the above copyright notice and
 * this paragraph and the following two paragraphs appear in all copies.
 *
 * IN NO EVENT SHALL UNIVERSITE LIBRE DE BRUXELLES BE LIABLE TO ANY PARTY FOR
 * DIRECT, INDIRECT, SPECIAL, INCIDENTAL, OR CONSEQUENTIAL DAMAGES, INCLUDING
 * LOST PROFITS, ARISING OUT OF THE USE OF THIS SOFTWARE AND ITS DOCUMENTATION,
 * EVEN IF UNIVERSITE LIBRE DE BRUXELLES HAS BEEN ADVISED OF THE POSSIBILITY
 * OF SUCH DAMAGE.
 *
 * UNIVERSITE LIBRE DE BRUXELLES SPECIFICALLY DISCLAIMS ANY WARRANTIES,
 * INCLUDING, BUT NOT LIMITED TO, THE IMPLIED WARRANTIES OF MERCHANTABILITY
 * AND FITNESS FOR A PARTICULAR PURPOSE. THE SOFTWARE PROVIDED HEREUNDER IS ON
 * AN "AS IS" BASIS, AND UNIVERSITE LIBRE DE BRUXELLES HAS NO OBLIGATIONS TO
 * PROVIDE MAINTENANCE, SUPPORT, UPDATES, ENHANCEMENTS, OR MODIFICATIONS.
 *
 *****************************************************************************/

/**
 * @file
 * @brief Analytic functions for temporal points and temporal floats.
 */

/* C */
#include <assert.h>
#include <float.h>
#include <math.h>
/* PostgreSQL */
#include <postgres.h>
/* PostGIS */
#include <liblwgeom_internal.h>
#include <lwgeodetic_tree.h>
/* MEOS */
#include <meos.h>
#include <meos_internal.h>
#include "general/lifting.h"
#include "general/tsequence.h"
#include "point/geography_funcs.h"
#include "point/tpoint.h"
#include "point/tpoint_boxops.h"
#include "point/tpoint_distance.h"
#include "point/tpoint_spatialfuncs.h"
#include "point/tpoint_spatialrels.h"

/* Timestamps in PostgreSQL are encoded as MICROseconds since '2000-01-01'
 * while Unix epoch are encoded as MILLIseconds since '1970-01-01'.
 * Therefore the value used for conversions is computed as follows
 * select date_part('epoch', timestamp '2000-01-01' - timestamp '1970-01-01')
 * which results in 946684800 */
#define DELTA_UNIX_POSTGRES_EPOCH 946684800

/*****************************************************************************
 * Convert a temporal point into a PostGIS geometry/geography where the M
 * coordinates are
 * - either given in the second parameter
 * - or encode the timestamps of the temporal point in Unix epoch
 *
 * NOTICE that the original subtype is lost in the translation since when
 * converting back and forth a temporal point and a geometry/geography,
 * the minimal subtype is used. Therefore,
 * - an instantaneous sequence converted back and forth will result into an
 *   instant
 * - a singleton sequence set converted back and forth will result into a
 *   sequence
 * This does not affect equality since in MobilityDB equality of temporal types
 * does not take into account the subtype but the temporal semantics. However,
 * this may be an issue when the column of a table is restricted to a given
 * temporal subtype using a type modifier or typmod. We refer to the MobilityDB
 * manual for understanding how to restrict columns of tables using typmod.
 *
 * NOTICE that the step interpolation is lost in the translation. Therefore,
 * when converting back and forth a temporal sequence (set) with step
 * interpolation to a geometry/geography the result will be a temporal
 * sequence with step interpolation.

 * NOTICE also that the temporal bounds are lost in the translation.
 * By default, the temporal bounds are set to true when converting back from a
 * geometry/geography to a temporal point.

 * THEREFORE, the equivalence
 * temp == (temp::geometry/geography)::tgeompoint/tgeogpoint
 * is true ONLY IF all temporal bounds are true and for temporal points with
 * linear interpolation
 *****************************************************************************/

/**
 * @brief Convert a geometry/geography point and a measure into a PostGIS point
 * with an M coordinate
 */
static LWGEOM *
point_meas_to_lwpoint(Datum point, Datum meas)
{
  GSERIALIZED *gs = DatumGetGserializedP(point);
  int32 srid = gserialized_get_srid(gs);
  int hasz = FLAGS_GET_Z(gs->gflags);
  int geodetic = FLAGS_GET_GEODETIC(gs->gflags);
  double d = DatumGetFloat8(meas);
  LWPOINT *lwresult;
  if (hasz)
  {
    const POINT3DZ *pt = GSERIALIZED_POINT3DZ_P(gs);
    lwresult = lwpoint_make4d(srid, pt->x, pt->y, pt->z, d);
  }
  else
  {
    const POINT2D *pt = GSERIALIZED_POINT2D_P(gs);
    lwresult = lwpoint_make3dm(srid, pt->x, pt->y, d);
  }
  FLAGS_SET_Z(lwresult->flags, hasz);
  FLAGS_SET_GEODETIC(lwresult->flags, geodetic);
  return (LWGEOM *) lwresult;
}

/**
 * @brief Construct a geometry/geography with M measure from the temporal
 * instant point and either the temporal float or the timestamp of the temporal
 * point (iterator function)
 * @param[in] inst Temporal point
 * @param[in] meas Temporal float (may be null)
 * @pre The temporal point and the measure are synchronized
 */
static LWGEOM *
tpointinst_to_geo_meas_iter(const TInstant *inst, const TInstant *meas)
{
  Datum m;
  if (meas)
    m = tinstant_value(meas);
  else
  {
    double epoch = ((double) inst->t / 1e6) + DELTA_UNIX_POSTGRES_EPOCH;
    m = Float8GetDatum(epoch);
  }
  return point_meas_to_lwpoint(tinstant_value(inst), m);
}

/**
 * @brief Construct a geometry/geography with M measure from the temporal
 * instant point and either the temporal float or the timestamp of the temporal
 * point.
 * @param[in] inst Temporal point
 * @param[in] meas Temporal float (may be null)
 * @pre The temporal point and the measure are synchronized
 */
static GSERIALIZED *
tpointinst_to_geo_meas(const TInstant *inst, const TInstant *meas)
{
  LWGEOM *lwresult = tpointinst_to_geo_meas_iter(inst, meas);
  GSERIALIZED *result = geo_serialize(lwresult);
  lwgeom_free(lwresult);
  return result;
}

/**
 * @brief Construct a geometry/geography with M measure from the temporal
 * discrete sequence point and either the temporal float or the timestamps of
 * the temporal point.
 * @param[in] seq Temporal point
 * @param[in] meas Temporal float (may be null)
 * @pre The temporal point and the measure are synchronized
 */
static GSERIALIZED *
tpointseq_disc_to_geo_meas(const TSequence *seq, const TSequence *meas)
{
  int32 srid = tpointseq_srid(seq);
  bool hasz = MEOS_FLAGS_GET_Z(seq->flags);
  bool geodetic = MEOS_FLAGS_GET_GEODETIC(seq->flags);
  LWGEOM **points = palloc(sizeof(LWGEOM *) * seq->count);
  for (int i = 0; i < seq->count; i++)
  {
    const TInstant *inst = TSEQUENCE_INST_N(seq, i);
    const TInstant *m = meas ? TSEQUENCE_INST_N(meas, i) : NULL;
    points[i] = tpointinst_to_geo_meas_iter(inst, m);
  }
  GSERIALIZED *result;
  if (seq->count == 1)
  {
    result = geo_serialize(points[0]);
<<<<<<< HEAD
    lwgeom_free(points[0]);
    pfree(points);
  }
  else
  {
    LWGEOM *mpoint = (LWGEOM *) lwcollection_construct(MULTIPOINTTYPE,
      points[0]->srid, NULL, (uint32_t) seq->count, points);
    FLAGS_SET_GEODETIC(mpoint->flags, geodetic);
    result = geo_serialize(mpoint);
    lwgeom_free(mpoint);
=======
    lwgeom_free(points[0]); pfree(points);
  }
  else
  {
    LWGEOM *lwresult = (LWGEOM *) lwcollection_construct(MULTIPOINTTYPE, srid,
      NULL, (uint32_t) seq->count, points);
    FLAGS_SET_Z(lwresult->flags, hasz);
    FLAGS_SET_GEODETIC(lwresult->flags, geodetic);
    result = geo_serialize(lwresult);
    lwgeom_free(lwresult);
>>>>>>> 1fe3f2fc
  }
  return result;
}

/*****************************************************************************/

/**
 * @brief Construct a geometry/geography with M measure from the temporal
 * sequence point and either the temporal float or the timestamps of the
 * temporal point.
 * @param[in] seq Temporal point
 * @param[in] meas Temporal float (may be null)
 * @pre The temporal point and the measure are synchronized
 * @note The function does not add a point if is equal to the previous one.
 */
static GSERIALIZED *
tpointseq_cont_to_geo_meas(const TSequence *seq, const TSequence *meas)
{
  int32 srid = tpointseq_srid(seq);
  bool hasz = MEOS_FLAGS_GET_Z(seq->flags);
  bool geodetic = MEOS_FLAGS_GET_GEODETIC(seq->flags);
  bool linear = MEOS_FLAGS_GET_LINEAR(seq->flags);
  LWGEOM **points = palloc(sizeof(LWPOINT *) * seq->count);
  /* Keep the first point */
  const TInstant *inst = TSEQUENCE_INST_N(seq, 0);
  const TInstant *m = meas ? TSEQUENCE_INST_N(meas, 0) : NULL;
  LWGEOM *value1 = tpointinst_to_geo_meas_iter(inst, m);
  points[0] = value1;
  int npoints = 1;
  for (int i = 1; i < seq->count; i++)
  {
    inst = TSEQUENCE_INST_N(seq, i);
    m = meas ? TSEQUENCE_INST_N(meas, i) : NULL;
    LWGEOM *value2 = tpointinst_to_geo_meas_iter(inst, m);
    /* Do not add a point if it is equal to the previous one */
    if (lwpoint_same((LWPOINT *) value1, (LWPOINT *) value2) != LW_TRUE)
    {
      points[npoints++] = value2;
      value1 = value2;
    }
    else
      lwgeom_free(value2);
  }
  LWGEOM *lwresult;
  if (npoints == 1)
  {
    lwresult = points[0];
    pfree(points);
  }
  else
  {
    if (linear)
    {
      lwresult = (LWGEOM *) lwline_from_lwgeom_array(srid, (uint32_t) npoints,
        points);
      for (int i = 0; i < npoints; i++)
        lwgeom_free(points[i]);
      pfree(points);
    }
    else
    {
      lwresult = (LWGEOM *) lwcollection_construct(MULTIPOINTTYPE, srid, NULL,
        (uint32_t) npoints, points);
    }
  }
  FLAGS_SET_Z(lwresult->flags, hasz);
  FLAGS_SET_GEODETIC(lwresult->flags, geodetic);
  GSERIALIZED *result = geo_serialize(lwresult);
  lwgeom_free(lwresult);
  return result;
}

/**
 * @brief Construct a geometry/geography with M measure from the temporal
 * sequence set point and either the temporal float or the timestamps of the
 * temporal point.
 * @param[in] ss Temporal point
 * @param[in] meas Temporal float (may be null)
 * @pre The temporal point and the measure are synchronized
 * @note This function has a similar algorithm as #tpointseqset_trajectory
 */
static GSERIALIZED *
tpointseqset_to_geo_meas(const TSequenceSet *ss, const TSequenceSet *meas)
{
  const TSequence *seq1, *seq2;

  /* Instantaneous sequence */
  if (ss->count == 1)
  {
    seq1 = TSEQUENCESET_SEQ_N(ss, 0);
    seq2 = (meas) ? TSEQUENCESET_SEQ_N(meas, 0) : NULL;
    return tpointseq_cont_to_geo_meas(seq1, seq2);
  }

  int32 srid = tpointseqset_srid(ss);
  bool hasz = MEOS_FLAGS_GET_Z(ss->flags);
  bool geodetic = MEOS_FLAGS_GET_GEODETIC(ss->flags);
  bool linear = MEOS_FLAGS_GET_LINEAR(ss->flags);
  LWGEOM **points = palloc(sizeof(LWGEOM *) * ss->totalcount);
  LWGEOM **lines = palloc(sizeof(LWGEOM *) * ss->count);
  int npoints = 0, nlines = 0;
  /* Iterate as in #tpointseq_to_geo_meas accumulating the results */
  for (int i = 0; i < ss->count; i++)
  {
    seq1 = TSEQUENCESET_SEQ_N(ss, i);
    seq2 = (meas) ? TSEQUENCESET_SEQ_N(meas, i) : NULL;
    /* Keep the first point */
    const TInstant *inst = TSEQUENCE_INST_N(seq1, 0);
    const TInstant *m = meas ? TSEQUENCE_INST_N(seq2, 0) : NULL;
    LWGEOM *value1 = tpointinst_to_geo_meas_iter(inst, m);
    /* npoints is the current number of points so far, k is the number of
     * additional points from the current sequence */
    points[npoints] = value1;
    int k = 1;
    for (int j = 1; j < seq1->count; j++)
    {
      inst = TSEQUENCE_INST_N(seq1, j);
      m = meas ? TSEQUENCE_INST_N(seq2, j) : NULL;
      LWGEOM *value2 = tpointinst_to_geo_meas_iter(inst, m);
      /* Do not add a point if it is equal to the previous one */
      if (lwpoint_same((LWPOINT *) value1, (LWPOINT *) value2) != LW_TRUE)
      {
        points[npoints + k++] = value2;
        value1 = value2;
      }
      else
        lwgeom_free(value2);
    }
    if (linear && k > 1)
    {
      lines[nlines] = (LWGEOM *) lwline_from_lwgeom_array(srid, (uint32_t) k,
        &points[npoints]);
      FLAGS_SET_Z(lines[nlines]->flags, hasz);
      FLAGS_SET_GEODETIC(lines[nlines]->flags, geodetic);
      nlines++;
      for (int j = 0; j < k; j++)
        lwgeom_free(points[npoints + j]);
    }
    else
      npoints += k;
  }
  LWGEOM *lwresult = lwcoll_from_points_lines(points, lines, npoints, nlines);
  GSERIALIZED *result = geo_serialize(lwresult);
  lwgeom_free(lwresult);
  pfree(points); pfree(lines);
  return result;
}

/*****************************************************************************/

/**
 * @brief Construct a geometry/geography with M measure from the temporal
 * sequence point and either the temporal float or the timestamps of the
 * temporal point. The result is a (Multi)Point when there are only
 * instantaneous sequences or a (Multi)linestring when each composing
 * linestring corresponds to a segment of a sequence of the temporal point.
 * @param[in] seq Temporal point
 * @param[in] meas Temporal float (may be null)
 */
static GSERIALIZED *
tpointseq_cont_to_geo_meas_segm(const TSequence *seq, const TSequence *meas)
{
  const TInstant *inst = TSEQUENCE_INST_N(seq, 0);
  const TInstant *m = meas ? TSEQUENCE_INST_N(meas, 0) : NULL;

  /* Instantaneous sequence */
  if (seq->count == 1)
    /* Result is a point */
    return tpointinst_to_geo_meas(inst, m);

  /* General case */
  int32 srid = tpointseq_srid(seq);
  bool hasz = MEOS_FLAGS_GET_Z(seq->flags);
  bool geodetic = MEOS_FLAGS_GET_GEODETIC(seq->flags);
  LWGEOM **lines = palloc(sizeof(LWGEOM *) * (seq->count - 1));
  LWGEOM *points[2];
  points[0] = tpointinst_to_geo_meas_iter(inst, m);
  for (int i = 0; i < seq->count - 1; i++)
  {
    inst = TSEQUENCE_INST_N(seq, i + 1);
    m = meas ? TSEQUENCE_INST_N(meas, i + 1) : NULL;
    points[1] = tpointinst_to_geo_meas_iter(inst, m);
    lines[i] = (LWGEOM *) lwline_from_lwgeom_array(srid, 2, points);
    FLAGS_SET_Z(lines[i]->flags, hasz);
    FLAGS_SET_GEODETIC(lines[i]->flags, geodetic);
    lwgeom_free(points[0]);
    points[0] = points[1];
  }
  lwgeom_free(points[0]);
  LWGEOM *lwresult;
  if (seq->count == 2)
  {
    /* Result is a linestring */
    lwresult = lines[0];
    pfree(lines);
  }
  else
  {
    /* Result is a multilinestring */
    lwresult = (LWGEOM *) lwcollection_construct(MULTILINETYPE, srid, NULL,
      (uint32_t) seq->count - 1, lines);
    FLAGS_SET_Z(lwresult->flags, hasz);
    FLAGS_SET_GEODETIC(lwresult->flags, geodetic);
  }
  GSERIALIZED *result = geo_serialize(lwresult);
  lwgeom_free(lwresult);
  return result;
}

/**
 * @brief Construct a geometry/geography with M measure from the temporal
 * sequence set point and either the temporal float or the timestamps of the
 * temporal point. The result is a (Multi)Point when there are only
 * instantaneous sequences or a (Multi)linestring when each composing
 * linestring corresponds to a segment of a sequence of the temporal point.
 * @param[in] ss Temporal point
 * @param[in] meas Temporal float (may be null)
 */
static GSERIALIZED *
tpointseqset_to_geo_meas_segm(const TSequenceSet *ss, const TSequenceSet *meas)
{
  const TSequence *seq1, *seq2;

  /* Instantaneous sequence */
  if (ss->count == 1)
  {
    seq1 = TSEQUENCESET_SEQ_N(ss, 0);
    seq2 = (meas) ? TSEQUENCESET_SEQ_N(meas, 0) : NULL;
    return tpointseq_cont_to_geo_meas_segm(seq1, seq2);
  }

  int32 srid = tpointseqset_srid(ss);
  bool hasz = MEOS_FLAGS_GET_Z(ss->flags);
  bool geodetic = MEOS_FLAGS_GET_GEODETIC(ss->flags);
  LWGEOM **points = palloc(sizeof(LWGEOM *) * ss->totalcount);
  LWGEOM **lines = palloc(sizeof(LWGEOM *) * ss->totalcount);
  int npoints = 0, nlines = 0;
  /* Iterate as in #tpointseq_to_geo_meas_segm accumulating the results */
  for (int i = 0; i < ss->count; i++)
  {
    seq1 = TSEQUENCESET_SEQ_N(ss, i);
    seq2 = (meas) ? TSEQUENCESET_SEQ_N(meas, i) : NULL;
    /* Keep the first point */
    const TInstant *inst = TSEQUENCE_INST_N(seq1, 0);
    const TInstant *m = meas ? TSEQUENCE_INST_N(seq2, 0) : NULL;
    /* npoints is the current number of points so far, k is the number of
     * additional points from the current sequence */
    points[npoints] = tpointinst_to_geo_meas_iter(inst, m);
    if (seq1->count == 1)
    {
      /* Add a point for the current sequence */
      npoints++;
      continue;
    }
    /* Add lines for each segment of the current sequence */
    for (int j = 1; j < seq1->count; j++)
    {
      inst = TSEQUENCE_INST_N(seq1, j);
      m = meas ? TSEQUENCE_INST_N(seq2, j) : NULL;
      points[npoints + 1] = tpointinst_to_geo_meas_iter(inst, m);
      lines[nlines] = (LWGEOM *) lwline_from_lwgeom_array(srid, 2,
        &points[npoints]);
      FLAGS_SET_Z(lines[nlines]->flags, hasz);
      FLAGS_SET_GEODETIC(lines[nlines]->flags, geodetic);
      nlines++;
      lwgeom_free(points[npoints]);
      points[npoints] = points[npoints + 1];
    }
    lwgeom_free(points[npoints]);
  }
  LWGEOM *lwresult = lwcoll_from_points_lines(points, lines, npoints, nlines);
  GSERIALIZED *result = geo_serialize(lwresult);
  lwgeom_free(lwresult);
  pfree(points); pfree(lines);
  return result;
}

/*****************************************************************************/

/**
 * @ingroup libmeos_temporal_analytics
 * @brief Construct a geometry/geography with M measure from the temporal
 * point and the arguments. The latter can be
 * - either the temporal float given in the second argument (if any)
 * - or the time information of the temporal point where the M coordinates
 *   encode the timestamps in number of seconds since '1970-01-01'
 * @param[in] tpoint Temporal point
 * @param[in] meas Temporal float (may be null)
 * @param[in] segmentize When true, in the general case the resulting geometry
 * will be a MultiLineString composed one Linestring per segment of the
 * temporal sequence (set)
 * @sqlfunc geoMeasure() when the second argument is not NULL
 * @sqlop @p :: when the second argument is NULL
 */
bool
tpoint_to_geo_meas(const Temporal *tpoint, const Temporal *meas,
  bool segmentize, GSERIALIZED **result)
{
  assert(tgeo_type(tpoint->temptype));
  Temporal *sync1, *sync2;
  if (meas)
  {
    assert(tnumber_type(meas->temptype));
    /* Return false if the temporal values do not intersect in time
     * The operation is synchronization without adding crossings */
    if (! intersection_temporal_temporal(tpoint, meas, SYNCHRONIZE_NOCROSS,
        &sync1, &sync2))
      return false;
  }
  else
  {
    sync1 = (Temporal *) tpoint;
    sync2 = NULL;
  }

  assert(temptype_subtype(sync1->subtype));
  if (sync1->subtype == TINSTANT)
    *result = tpointinst_to_geo_meas((TInstant *) sync1, (TInstant *) sync2);
  else if (sync1->subtype == TSEQUENCE)
  {
    if (MEOS_FLAGS_GET_DISCRETE(sync1->flags))
      *result = tpointseq_disc_to_geo_meas((TSequence *) sync1,
        (TSequence *) sync2);
    else
      *result = segmentize ?
        tpointseq_cont_to_geo_meas_segm(
          (TSequence *) sync1, (TSequence *) sync2) :
        tpointseq_cont_to_geo_meas(
          (TSequence *) sync1, (TSequence *) sync2);
  }
  else /* sync1->subtype == TSEQUENCESET */
    *result = segmentize ?
      tpointseqset_to_geo_meas_segm(
        (TSequenceSet *) sync1, (TSequenceSet *) sync2) :
      tpointseqset_to_geo_meas(
        (TSequenceSet *) sync1, (TSequenceSet *) sync2);

  if (meas)
  {
    pfree(sync1); pfree(sync2);
  }
  return true;
}

/*****************************************************************************
 * Convert trajectory geometry/geography where the M coordinates encode the
 * timestamps in Unix epoch into a temporal point.
 *****************************************************************************/

/**
 * @brief Convert the PostGIS trajectory geometry/geography where the M
 * coordinates encode the timestamps in Unix epoch into a temporal instant point.
 */
static TInstant *
trajpoint_to_tpointinst(LWPOINT *lwpoint)
{
  bool hasz = (bool) FLAGS_GET_Z(lwpoint->flags);
  bool geodetic = (bool) FLAGS_GET_GEODETIC(lwpoint->flags);
  LWPOINT *lwpoint1;
  TimestampTz t;
  if (hasz)
  {
    POINT4D point = getPoint4d(lwpoint->point, 0);
    t = (TimestampTz) ((point.m - DELTA_UNIX_POSTGRES_EPOCH) * 1e6);
    lwpoint1 = lwpoint_make3dz(lwpoint->srid, point.x, point.y, point.z);
  }
  else
  {
    POINT3DM point = getPoint3dm(lwpoint->point, 0);
    t = (TimestampTz) ((point.m - DELTA_UNIX_POSTGRES_EPOCH) * 1e6);
    lwpoint1 = lwpoint_make2d(lwpoint->srid, point.x, point.y);
  }
  FLAGS_SET_Z(lwpoint1->flags, hasz);
  FLAGS_SET_GEODETIC(lwpoint1->flags, geodetic);
  GSERIALIZED *gs = geo_serialize((LWGEOM *) lwpoint1);
  meosType temptype = geodetic ? T_TGEOGPOINT : T_TGEOMPOINT;
  TInstant *result = tinstant_make(PointerGetDatum(gs), temptype, t);
  lwpoint_free(lwpoint1);
  pfree(gs);
  return result;
}

/**
 * @brief Convert the PostGIS trajectory geometry/geography where the M
 * coordinates encode the timestamps in Unix epoch into a temporal instant point.
 */
static TInstant *
geo_to_tpointinst(const LWGEOM *lwgeom)
{
  /* Geometry is a POINT */
  return trajpoint_to_tpointinst((LWPOINT *) lwgeom);
}

/**
 * @brief Ensure that a PostGIS trajectory has increasing timestamps.
 * @note The verification is made in this function since calling the PostGIS
 * function #lwgeom_is_trajectory causes discrepancies with regression tests
 * due to the error message that varies across PostGIS versions.
 */
static void
ensure_valid_trajectory(const LWGEOM *lwgeom, bool hasz, bool discrete)
{
  assert(lwgeom->type != MULTIPOINTTYPE || lwgeom->type != MULTILINETYPE);
  LWCOLLECTION *lwcoll = NULL;
  LWLINE *lwline = NULL;
  uint32_t npoints;
  if (discrete)
  {
    lwcoll = lwgeom_as_lwcollection(lwgeom);
    npoints = lwcoll->ngeoms;
  }
  else
  {
    lwline = lwgeom_as_lwline(lwgeom);
    npoints = lwline->points->npoints;
  }
  double m1 = -1 * DBL_MAX, m2;
  for (uint32_t i = 0; i < npoints; i++)
  {
    const POINTARRAY *pa = discrete ?
      ((LWPOINT *) lwcoll->geoms[i])->point : lwline->points;
    uint32_t where = discrete ? 0 : i;
    if (hasz)
    {
      POINT4D point = getPoint4d(pa, where);
      m2 = point.m;
    }
    else
    {
      POINT3DM point = getPoint3dm(pa, where);
      m2 = point.m;
    }
    if (m1 >= m2)
    {
      elog(ERROR, "Trajectory must be valid");
    }
    m1 = m2;
  }
  return;
}

/**
 * @brief Convert the PostGIS trajectory geometry/geography where the M
 * coordinates encode the timestamps in Unix epoch into a temporal discrete
 * sequence point.
 */
static TSequence *
geo_to_tpointseq_disc(const LWGEOM *lwgeom, bool hasz)
{
  /* Verify that the trajectory is valid */
  ensure_valid_trajectory(lwgeom, hasz, true);
  /* Geometry is a MULTIPOINT */
  LWCOLLECTION *lwcoll = lwgeom_as_lwcollection(lwgeom);
  uint32_t npoints = lwcoll->ngeoms;
  TInstant **instants = palloc(sizeof(TInstant *) * npoints);
  for (uint32_t i = 0; i < npoints; i++)
    instants[i] = trajpoint_to_tpointinst((LWPOINT *) lwcoll->geoms[i]);
  return tsequence_make_free(instants, npoints, true, true, DISCRETE,
    NORMALIZE);
}

/**
 * @brief Convert the PostGIS trajectory geometry/geography where the M
 * coordinates encode the timestamps in Unix epoch into a temporal sequence
 * point.
 * @note Notice that it is not possible to encode step interpolation in
 * PostGIS and thus sequences obtained will be either discrete or linear.
 */
static TSequence *
geo_to_tpointseq_linear(const LWGEOM *lwgeom, bool hasz, bool geodetic)
{
  /* Verify that the trajectory is valid */
  ensure_valid_trajectory(lwgeom, hasz, false);
  /* Geometry is a LINESTRING */
  LWLINE *lwline = lwgeom_as_lwline(lwgeom);
  uint32_t npoints = lwline->points->npoints;
  TInstant **instants = palloc(sizeof(TInstant *) * npoints);
  for (uint32_t i = 0; i < npoints; i++)
  {
    /* Return freshly allocated LWPOINT */
    LWPOINT *lwpoint = lwline_get_lwpoint(lwline, i);
    /* Function lwline_get_lwpoint lose the geodetic flag if any */
    FLAGS_SET_Z(lwpoint->flags, hasz);
    FLAGS_SET_GEODETIC(lwpoint->flags, geodetic);
    instants[i] = trajpoint_to_tpointinst(lwpoint);
    lwpoint_free(lwpoint);
  }
  /* The resulting sequence assumes linear interpolation */
  return tsequence_make_free(instants, npoints, true, true, LINEAR, NORMALIZE);
}

/**
 * @brief Convert the PostGIS trajectory geometry/geography where the M
 * coordinates encode the timestamps in Unix epoch into a temporal sequence
 * set point.
 * @note With respect to functions #geo_to_tpointseq_disc and
 * #geo_to_tpointseq_linear there is no validation of the trajectory since
 * it is more elaborated to be done. Nevertheless, erroneous geometries where
 * the timestamps are not increasing will be detected by the constructor of
 * the sequence set.
 */
static TSequenceSet *
geo_to_tpointseqset(const LWGEOM *lwgeom, bool hasz, bool geodetic)
{
  /* Geometry is a MULTILINESTRING or a COLLECTION composed of (MULTI)POINT and
   * (MULTI)LINESTRING */
  LWCOLLECTION *lwcoll = lwgeom_as_lwcollection(lwgeom);
  int ngeoms = lwcoll->ngeoms;
  int totalgeoms = 0;
  for (int i = 0; i < ngeoms; i++)
  {
    LWGEOM *lwgeom1 = lwcoll->geoms[i];
    if (lwgeom1->type != POINTTYPE && lwgeom1->type != MULTIPOINTTYPE &&
        lwgeom1->type != LINETYPE && lwgeom1->type != MULTILINETYPE)
    {
      elog(ERROR, "Component geometry/geography must be of type (Multi)Point(Z)M or (Multi)Linestring(Z)M");
    }
    if (lwgeom1->type == POINTTYPE || lwgeom1->type == LINETYPE)
      totalgeoms++;
    else /* lwgeom1->type == MULTIPOINTTYPE || lwgeom1->type == MULTILINETYPE */
      totalgeoms += lwgeom_as_lwcollection(lwgeom1)->ngeoms;
  }

  TSequence **sequences = palloc(sizeof(TSequence *) * totalgeoms);
  int nseqs = 0;
  for (int i = 0; i < ngeoms; i++)
  {
    LWGEOM *lwgeom1 = lwcoll->geoms[i];
    if (lwgeom1->type == POINTTYPE)
    {
      TInstant *inst1 = geo_to_tpointinst(lwgeom1);
      /* The resulting sequence assumes linear interpolation */
      sequences[nseqs++] = tinstant_to_tsequence(inst1, LINEAR);
      pfree(inst1);
    }
    else if (lwgeom1->type == LINETYPE)
      sequences[nseqs++] = geo_to_tpointseq_linear(lwgeom1, hasz, geodetic);
    else /* lwgeom1->type == MULTIPOINTTYPE || lwgeom1->type == MULTILINETYPE */
    {
      LWCOLLECTION *lwcoll1 = lwgeom_as_lwcollection(lwgeom1);
      int ngeoms1 = lwcoll1->ngeoms;
      for (int j = 0; j < ngeoms1; j++)
      {
        LWGEOM *lwgeom2 = lwcoll1->geoms[j];
        if (lwgeom2->type == POINTTYPE)
        {
          TInstant *inst2 = geo_to_tpointinst(lwgeom2);
          /* The resulting sequence assumes linear interpolation */
          sequences[nseqs++] = tinstant_to_tsequence(inst2, LINEAR);
          pfree(inst2);
        }
        else /* lwgeom2->type == LINETYPE */
          sequences[nseqs++] = geo_to_tpointseq_linear(lwgeom2, hasz, geodetic);
      }
    }
  }
  /* It is necessary to sort the sequences */
  tseqarr_sort(sequences, nseqs);
  /* The resulting sequence set assumes linear interpolation */
  return tsequenceset_make_free(sequences, nseqs, NORMALIZE_NO);
}

/**
 * @ingroup libmeos_temporal_analytics
 * @brief Converts the PostGIS trajectory geometry/geography where the M
 * coordinates encode the timestamps in Unix epoch into a temporal point.
 * @sqlfunc tgeompoint(), tgeogpoint()
 * @sqlop @p ::
 */
Temporal *
geo_to_tpoint(const GSERIALIZED *geo)
{
  ensure_non_empty(geo);
  ensure_has_M_gs(geo);
  bool hasz = (bool) FLAGS_GET_Z(geo->gflags);
  bool geodetic = (bool) FLAGS_GET_GEODETIC(geo->gflags);
  LWGEOM *lwgeom = lwgeom_from_gserialized(geo);
  Temporal *result = NULL; /* Make compiler quiet */
  if (lwgeom->type == POINTTYPE)
    result = (Temporal *) geo_to_tpointinst(lwgeom);
  else if (lwgeom->type == MULTIPOINTTYPE)
    result = (Temporal *) geo_to_tpointseq_disc(lwgeom, hasz);
  else if (lwgeom->type == LINETYPE)
    result = (Temporal *) geo_to_tpointseq_linear(lwgeom, hasz, geodetic);
  else if (lwgeom->type == MULTILINETYPE || lwgeom->type == COLLECTIONTYPE)
    result = (Temporal *) geo_to_tpointseqset(lwgeom, hasz, geodetic);
  else
    elog(ERROR, "Invalid geometry type for trajectory");
  lwgeom_free(lwgeom);
  return result;
}

/***********************************************************************
 * Minimum distance simplification for temporal floats and points.
 * Inspired from Moving Pandas function MinDistanceGeneralizer
 * https://github.com/movingpandas/movingpandas/blob/main/movingpandas/trajectory_generalizer.py
 ***********************************************************************/

/**
 * @brief Simplify the temporal sequence float/point ensuring that consecutive
 * values are at least a certain distance apart.
 * @param[in] seq Temporal value
 * @param[in] dist Minimum distance
 */
TSequence *
tsequence_simplify_min_dist(const TSequence *seq, double dist)
{
  datum_func2 func = pt_distance_fn(seq->flags);
  const TInstant *inst1 = TSEQUENCE_INST_N(seq, 0);
  /* Add first instant to the output sequence */
  const TInstant **instants = palloc(sizeof(TInstant *) * seq->count);
  instants[0] = inst1;
  int ninsts = 1;
  bool last = false;
  /* Loop for every instant */
  for (int i = 1; i < seq->count; i++)
  {
    const TInstant *inst2 = TSEQUENCE_INST_N(seq, i);
    double d = tinstant_distance(inst1, inst2, func);
    if (d > dist)
    {
      /* Add instant to output sequence */
      instants[ninsts++] = inst2;
      inst1 = inst2;
      if (i == seq->count - 1)
        last = true;
    }
  }
  if (seq->count > 1 && ! last)
    instants[ninsts++] = TSEQUENCE_INST_N(seq, seq->count - 1);
  TSequence *result = tsequence_make(instants, ninsts,
    (ninsts == 1) ? true : seq->period.lower_inc,
    (ninsts == 1) ? true : seq->period.upper_inc, LINEAR, NORMALIZE);
  pfree(instants);
  return result;
}

/**
 * @brief Simplify the temporal sequence float/point ensuring that consecutive
 * values are at least a certain distance apart.
 * @param[in] ss Temporal value
 * @param[in] dist Distance
 */
TSequenceSet *
tsequenceset_simplify_min_dist(const TSequenceSet *ss, double dist)
{
  TSequence **sequences = palloc(sizeof(TSequence *) * ss->count);
  for (int i = 0; i < ss->count; i++)
  {
    const TSequence *seq = TSEQUENCESET_SEQ_N(ss, i);
    sequences[i] = tsequence_simplify_min_dist(seq, dist);
  }
  return tsequenceset_make_free(sequences, ss->count, NORMALIZE);
}

/**
 * @ingroup libmeos_temporal_analytics
 * @brief Simplify the temporal sequence float/point ensuring that consecutive
 * values are at least a certain distance apart.
 *
 * This function is inspired from the Moving Pandas function MinDistanceGeneralizer
 * https://github.com/movingpandas/movingpandas/blob/main/movingpandas/trajectory_generalizer.py
 * @param[in] temp Temporal value
 * @param[in] dist Distance in the units of the values for temporal floats or
 * the units of the coordinate system for temporal points.
 * @note The funcion applies only for temporal sequences or sequence sets with
 * linear interpolation. In all other cases, it returns a copy of the temporal
 * value.
 * @sqlfunc minDistSimplify()
 */
Temporal *
temporal_simplify_min_dist(const Temporal *temp, double dist)
{
  ensure_positive_datum(Float8GetDatum(dist), T_FLOAT8);
  Temporal *result;
  assert(temptype_subtype(temp->subtype));
  if (temp->subtype == TINSTANT || ! MEOS_FLAGS_GET_LINEAR(temp->flags))
    result = temporal_copy(temp);
  else if (temp->subtype == TSEQUENCE)
    result = (Temporal *) tsequence_simplify_min_dist((TSequence *) temp, dist);
  else /* temp->subtype == TSEQUENCESET */
    result = (Temporal *) tsequenceset_simplify_min_dist((TSequenceSet *) temp,
      dist);
  return result;
}

/***********************************************************************
 * Minimum time delta simplification for temporal floats and points.
 * Inspired from Moving Pandas function MinTimeDeltaGeneralizer
 * https://github.com/movingpandas/movingpandas/blob/main/movingpandas/trajectory_generalizer.py
 ***********************************************************************/

/**
 * @brief Simplify the temporal sequence float/point ensuring that consecutive
 * values are at least a certain time interval apart.
 * @param[in] seq Temporal value
 * @param[in] mint Minimum time interval
 */
TSequence *
tsequence_simplify_min_tdelta(const TSequence *seq, const Interval *mint)
{
  const TInstant *inst1 = TSEQUENCE_INST_N(seq, 0);
  /* Add first instant to the output sequence */
  const TInstant **instants = palloc(sizeof(TInstant *) * seq->count);
  instants[0] = inst1;
  int ninsts = 1;
  bool last = false;
  /* Loop for every instant */
  for (int i = 1; i < seq->count; i++)
  {
    const TInstant *inst2 = TSEQUENCE_INST_N(seq, i);
    Interval *duration = pg_timestamp_mi(inst2->t, inst1->t);
    if (pg_interval_cmp(duration, mint) > 0)
    {
      /* Add instant to output sequence */
      instants[ninsts++] = inst2;
      inst1 = inst2;
      if (i == seq->count - 1)
        last = true;
    }
    pfree(duration);
  }
  if (seq->count > 1 && ! last)
    instants[ninsts++] = TSEQUENCE_INST_N(seq, seq->count - 1);
  TSequence *result = tsequence_make(instants, ninsts,
    (ninsts == 1) ? true : seq->period.lower_inc,
    (ninsts == 1) ? true : seq->period.upper_inc, LINEAR, NORMALIZE);
  pfree(instants);
  return result;
}

/**
 * @brief Simplify the temporal sequence float/point ensuring that consecutive
 * values are at least a certain time interval apart.
 * @param[in] ss Temporal value
 * @param[in] mint Minimum time interval
 */
TSequenceSet *
tsequenceset_simplify_min_tdelta(const TSequenceSet *ss, const Interval *mint)
{
  TSequence **sequences = palloc(sizeof(TSequence *) * ss->count);
  for (int i = 0; i < ss->count; i++)
  {
    const TSequence *seq = TSEQUENCESET_SEQ_N(ss, i);
    sequences[i] = tsequence_simplify_min_tdelta(seq, mint);
  }
  return tsequenceset_make_free(sequences, ss->count, NORMALIZE);
}

/**
 * @ingroup libmeos_temporal_analytics
 * @brief Simplify the temporal sequence float/point ensuring that consecutive
 * values are at least a certain time interval apart.
 *
 * This function is inspired from the Moving Pandas function MinTimeDeltaGeneralizer
 * https://github.com/movingpandas/movingpandas/blob/main/movingpandas/trajectory_generalizer.py
 * @param[in] temp Temporal value
 * @param[in] mint Minimum time interval
 * @note The funcion applies only for temporal sequences or sequence sets with
 * linear interpolation. In all other cases, it returns a copy of the temporal
 * value.
 * @sqlfunc minTimeDeltaSimplify()
 */
Temporal *
temporal_simplify_min_tdelta(const Temporal *temp, const Interval *mint)
{
  ensure_valid_duration(mint);
  Temporal *result;
  assert(temptype_subtype(temp->subtype));
  if (temp->subtype == TINSTANT || ! MEOS_FLAGS_GET_LINEAR(temp->flags))
    result = temporal_copy(temp);
  else if (temp->subtype == TSEQUENCE)
    result = (Temporal *) tsequence_simplify_min_tdelta((TSequence *) temp,
      mint);
  else /* temp->subtype == TSEQUENCESET */
    result = (Temporal *) tsequenceset_simplify_min_tdelta((TSequenceSet *) temp,
      mint);
  return result;
}

/***********************************************************************
 * Simple Douglas-Peucker-like value simplification for temporal floats.
 ***********************************************************************/

/**
 * @brief Find a split when simplifying the temporal sequence float using the
 * Douglas-Peucker line simplification algorithm.
 * @param[in] seq Temporal sequence
 * @param[in] i1,i2 Indexes of the reference instants
 * @param[out] split Location of the split
 * @param[out] dist Distance at the split
 * @note For temporal floats only the Synchronized Distance is used
 */
static void
tfloatseq_findsplit(const TSequence *seq, int i1, int i2, int *split,
  double *dist)
{
  *split = i1;
  *dist = -1;
  if (i1 + 1 >= i2)
    return;

  const TInstant *start = TSEQUENCE_INST_N(seq, i1);
  const TInstant *end = TSEQUENCE_INST_N(seq, i2);
  double startval = DatumGetFloat8(tinstant_value(start));
  double endval = DatumGetFloat8(tinstant_value(end));
  double duration2 = (double) (end->t - start->t);
  /* Loop for every instant between i1 and i2 */
  for (int idx = i1 + 1; idx < i2; idx++)
  {
    const TInstant *inst = TSEQUENCE_INST_N(seq, idx);
    double value = DatumGetFloat8(tinstant_value(inst));
    /*
     * The following is equivalent to
     * tsegment_value_at_timestamp(start, end, LINEAR, inst->t);
     */
    double duration1 = (double) (inst->t - start->t);
    double ratio = duration1 / duration2;
    double value_interp = startval + (endval - startval) * ratio;
    double d = fabs(value - value_interp);
    if (d > *dist)
    {
      /* Record the maximum */
      *split = idx;
      *dist = d;
    }
  }
  return;
}

/***********************************************************************
 * Simple spatio-temporal Douglas-Peucker line simplification.
 * No checks are done to avoid introduction of self-intersections.
 * No topology relations are considered.
 ***********************************************************************/

/**
 * @brief Return the 2D distance between the points
 */
static double
dist2d_pt_pt(POINT2D *p1, POINT2D *p2)
{
  return hypot(p2->x - p1->x, p2->y - p1->y);
}

/**
 * @brief Return the 3D distance between the points
 */
static double
dist3d_pt_pt(POINT3DZ *p1, POINT3DZ *p2)
{
  return hypot3d(p2->x - p1->x, p2->y - p1->y, p2->z - p1->z);
}

/**
 * @brief Return the 2D distance between the point the segment
 * @param[in] p Point
 * @param[in] A,B Points defining the segment
 * @see http://geomalgorithms.com/a02-_lines.html
 * @note Derived from the PostGIS function lw_dist2d_pt_seg in
 * file measures.c
 */
static double
dist2d_pt_seg(POINT2D *p, POINT2D *A, POINT2D *B)
{
  POINT2D c;
  double r;
  /* If start==end, then use pt distance */
  if (A->x == B->x && A->y == B->y)
    return dist2d_pt_pt(p, A);

  r = ( (p->x-A->x) * (B->x-A->x) + (p->y-A->y) * (B->y-A->y) ) /
      ( (B->x-A->x) * (B->x-A->x) + (B->y-A->y) * (B->y-A->y) );

  if (r < 0) /* If the first vertex A is closest to the point p */
    return dist2d_pt_pt(p, A);
  if (r > 1)  /* If the second vertex B is closest to the point p */
    return dist2d_pt_pt(p, B);

  /* else if the point p is closer to some point between a and b
  then we find that point and send it to dist2d_pt_pt */
  c.x = A->x + r * (B->x - A->x);
  c.y = A->y + r * (B->y - A->y);

  return dist2d_pt_pt(p, &c);
}

/**
 * @brief Return the 3D distance between the point the segment
 * @param[in] p Point
 * @param[in] A,B Points defining the segment
 * @note Derived from the PostGIS function lw_dist3d_pt_seg in file
 * measures3d.c
 * @see http://geomalgorithms.com/a02-_lines.html
 */
static double
dist3d_pt_seg(POINT3DZ *p, POINT3DZ *A, POINT3DZ *B)
{
  POINT3DZ c;
  double r;
  /* If start==end, then use pt distance */
  if (FP_EQUALS(A->x, B->x) && FP_EQUALS(A->y, B->y) && FP_EQUALS(A->z, B->z))
    return dist3d_pt_pt(p, A);

  r = ( (p->x-A->x) * (B->x-A->x) + (p->y-A->y) * (B->y-A->y) +
        (p->z-A->z) * (B->z-A->z) ) /
      ( (B->x-A->x) * (B->x-A->x) + (B->y-A->y) * (B->y-A->y) +
        (B->z-A->z) * (B->z-A->z) );

  if (r < 0) /* If the first vertex A is closest to the point p */
    return dist3d_pt_pt(p, A);
  if (r > 1) /* If the second vertex B is closest to the point p */
    return dist3d_pt_pt(p, B);

  /* If the point p is closer to some point between a and b, then we find that
     point and send it to dist3d_pt_pt */
  c.x = A->x + r * (B->x - A->x);
  c.y = A->y + r * (B->y - A->y);
  c.z = A->z + r * (B->z - A->z);

  return dist3d_pt_pt(p, &c);
}

/**
 * @brief Find a split when simplifying the temporal sequence point using the
 * Douglas-Peucker line simplification algorithm.
 * @param[in] seq Temporal sequence
 * @param[in] i1,i2 Indexes of the reference instants
 * @param[in] syncdist True when using the Synchronized Euclidean Distance
 * @param[out] split Location of the split
 * @param[out] dist Distance at the split
 */
static void
tpointseq_findsplit(const TSequence *seq, int i1, int i2, bool syncdist,
  int *split, double *dist)
{
  POINT2D *p2k, *p2_sync, *p2a, *p2b;
  POINT3DZ *p3k, *p3_sync, *p3a, *p3b;
  Datum value;
  bool linear = MEOS_FLAGS_GET_LINEAR(seq->flags);
  bool hasz = MEOS_FLAGS_GET_Z(seq->flags);
  double d = -1;
  *split = i1;
  *dist = -1;
  if (i1 + 1 >= i2)
    return;

  /* Initialization of values wrt instants i1 and i2 */
  const TInstant *start = TSEQUENCE_INST_N(seq, i1);
  const TInstant *end = TSEQUENCE_INST_N(seq, i2);
  if (hasz)
  {
    p3a = (POINT3DZ *) DATUM_POINT3DZ_P(tinstant_value(start));
    p3b = (POINT3DZ *) DATUM_POINT3DZ_P(tinstant_value(end));
  }
  else
  {
    p2a = (POINT2D *) DATUM_POINT2D_P(tinstant_value(start));
    p2b = (POINT2D *) DATUM_POINT2D_P(tinstant_value(end));
  }

  /* Loop for every instant between i1 and i2 */
  for (int idx = i1 + 1; idx < i2; idx++)
  {
    double d_tmp;
    const TInstant *inst = TSEQUENCE_INST_N(seq, idx);
    if (hasz)
    {
      p3k = (POINT3DZ *) DATUM_POINT3DZ_P(tinstant_value(inst));
      if (syncdist)
      {
        value = tsegment_value_at_timestamp(start, end, linear, inst->t);
        p3_sync = (POINT3DZ *) DATUM_POINT3DZ_P(value);
        d_tmp = dist3d_pt_pt(p3k, p3_sync);
        pfree(DatumGetPointer(value));
      }
      else
        d_tmp = dist3d_pt_seg(p3k, p3a, p3b);
    }
    else
    {
      p2k = (POINT2D *) DATUM_POINT2D_P(tinstant_value(inst));
      if (syncdist)
      {
        value = tsegment_value_at_timestamp(start, end, linear, inst->t);
        p2_sync = (POINT2D *) DATUM_POINT2D_P(value);
        d_tmp = dist2d_pt_pt(p2k, p2_sync);
        pfree(DatumGetPointer(value));
      }
      else
        d_tmp = dist2d_pt_seg(p2k, p2a, p2b);
    }
    if (d_tmp > d)
    {
      /* record the maximum */
      d = d_tmp;
      *split = idx;
    }
  }
  *dist = d;
  return;
}

/*****************************************************************************/

/**
 * @brief Simplify the temporal sequence float/point using a single-pass
 * implementation of the Douglas-Peucker line simplification algorithm that
 * checks whether the provided distance threshold is exceeded.
 * @param[in] seq Temporal value
 * @param[in] dist Minimum distance
 * @param[in] syncdist True when computing the Synchronized Euclidean
 * Distance (SED), false when computing the spatial only distance.
 * @param[in] minpts Minimum number of points
 */
TSequence *
tsequence_simplify_max_dist(const TSequence *seq, double dist, bool syncdist,
  uint32_t minpts)
{
  const TInstant **instants = palloc(sizeof(TInstant *) * seq->count);
  const TInstant *prev = NULL;
  const TInstant *cur = NULL;
  uint32_t start = 0, /* Lower index for finding the split */
           ninsts = 0;     /* Number of instants in the result */
  int split;          /* Index of the split */
  double d;           /* Distance */
  for (int i = 0; i < seq->count; i++)
  {
    cur = TSEQUENCE_INST_N(seq, i);
    if (prev == NULL)
    {
      instants[ninsts++] = cur;
      prev = cur;
      continue;
    }
    /* For temporal floats only Synchronized Distance is used */
    if (seq->temptype == T_TFLOAT)
      tfloatseq_findsplit(seq, start, i, &split, &d);
    else /* tgeo_type(seq->temptype) */
      tpointseq_findsplit(seq, start, i, syncdist, &split, &d);
    bool dosplit = (d >= 0 && (d > dist || start + i + 1 < minpts));
    if (dosplit)
    {
      prev = cur;
      instants[ninsts++] = TSEQUENCE_INST_N(seq, split);
      start = split;
      continue;
    }
  }
  if (instants[ninsts - 1] != cur)
    instants[ninsts++] = cur;
  TSequence *result = tsequence_make(instants, ninsts,
    (ninsts == 1) ? true : seq->period.lower_inc,
    (ninsts == 1) ? true : seq->period.upper_inc, LINEAR, NORMALIZE);
  pfree(instants);
  return result;
}

/**
 * @brief Simplify the temporal sequence set float/point using a single-pass
 * Douglas-Peucker line simplification algorithm.
 * @param[in] ss Temporal point
 * @param[in] dist Distance
 * @param[in] syncdist True when computing the Synchronized Euclidean
 * Distance (SED), false when computing the spatial only distance.
 * @param[in] minpts Minimum number of points
 */
static TSequenceSet *
tsequenceset_simplify_max_dist(const TSequenceSet *ss, double dist,
  bool syncdist, uint32_t minpts)
{
  TSequence **sequences = palloc(sizeof(TSequence *) * ss->count);
  for (int i = 0; i < ss->count; i++)
  {
    const TSequence *seq = TSEQUENCESET_SEQ_N(ss, i);
    sequences[i] = tsequence_simplify_max_dist(seq, dist, syncdist, minpts);
  }
  return tsequenceset_make_free(sequences, ss->count, NORMALIZE);
}

/**
 * @ingroup libmeos_temporal_analytics
 * @brief Simplify the temporal float/point using a single-pass Douglas-Peucker
 * line simplification algorithm.
 * @param[in] temp Temporal value
 * @param[in] dist Distance in the units of the values for temporal floats or
 * the units of the coordinate system for temporal points.
 * @param[in] syncdist True when the Synchronized Distance is used, false when
 * the spatial-only distance is used. Only used for temporal points.
 * @note The funcion applies only for temporal sequences or sequence sets with
 * linear interpolation. In all other cases, it returns a copy of the temporal
 * value.
 * @sqlfunc maxDistSimplify()
 */
Temporal *
temporal_simplify_max_dist(const Temporal *temp, double dist, bool syncdist)
{
  Temporal *result;
  assert(temptype_subtype(temp->subtype));
  if (temp->subtype == TINSTANT || ! MEOS_FLAGS_GET_LINEAR(temp->flags))
    result = temporal_copy(temp);
  else if (temp->subtype == TSEQUENCE)
    result = (Temporal *) tsequence_simplify_max_dist((TSequence *) temp, dist,
      syncdist, 2);
  else /* temp->subtype == TSEQUENCESET */
    result = (Temporal *) tsequenceset_simplify_max_dist((TSequenceSet *) temp,
      dist, syncdist, 2);
  return result;
}

/*****************************************************************************/

/**
 * @brief Return a negative or a positive value depending on whether the first
 * number is less than or greater than the second one
 */
static int
int_cmp(const void *a, const void *b)
{
  /* casting pointer types */
  const int *ia = (const int *) a;
  const int *ib = (const int *) b;
  /* returns negative if b > a and positive if a > b */
  return *ia - *ib;
}

#define DP_STACK_SIZE 256

/**
 * @brief Simplify the temporal sequence set float/point using the
 * Douglas-Peucker line simplification algorithm.
 */
static TSequence *
tsequence_simplify_dp(const TSequence *seq, double dist, bool syncdist,
  uint32_t minpts)
{
  int *stack, *outlist; /* recursion stack */
  int stack_static[DP_STACK_SIZE];
  int outlist_static[DP_STACK_SIZE];
  int sp = -1; /* recursion stack pointer */
  int i1, split;
  uint32_t outn = 0;
  uint32_t i;
  double d;

  assert(MEOS_FLAGS_GET_LINEAR(seq->flags));
  assert(seq->temptype == T_TFLOAT || tgeo_type(seq->temptype));
  /* Do not try to simplify really short things */
  if (seq->count < 3)
    return tsequence_copy(seq);

  /* Only heap allocate book-keeping arrays if necessary */
  if ((unsigned int) seq->count > DP_STACK_SIZE)
  {
    stack = palloc(sizeof(int) * seq->count);
    outlist = palloc(sizeof(int) * seq->count);
  }
  else
  {
    stack = stack_static;
    outlist = outlist_static;
  }

  i1 = 0;
  stack[++sp] = seq->count - 1;
  /* Add first point to output list */
  outlist[outn++] = 0;
  do
  {
    /* For temporal floats only Synchronized Distance is used */
    if (seq->temptype == T_TFLOAT)
      tfloatseq_findsplit(seq, i1, stack[sp], &split, &d);
    else /* tgeo_type(seq->temptype) */
      tpointseq_findsplit(seq, i1, stack[sp], syncdist, &split, &d);
    bool dosplit = (d >= 0 && (d > dist || outn + sp + 1 < minpts));
    if (dosplit)
      stack[++sp] = split;
    else
    {
      outlist[outn++] = stack[sp];
      i1 = stack[sp--];
    }
  }
  while (sp >= 0);

  /* Order the list of points kept */
  qsort(outlist, outn, sizeof(int), int_cmp);
  /* Create a new temporal sequence */
  const TInstant **instants = palloc(sizeof(TInstant *) * outn);
  for (i = 0; i < outn; i++)
    instants[i] = TSEQUENCE_INST_N(seq, outlist[i]);
  TSequence *result = tsequence_make(instants, outn, seq->period.lower_inc,
    seq->period.upper_inc, LINEAR, NORMALIZE);
  pfree(instants);

  /* Free memory only if arrays are on the heap */
  if (stack != stack_static)
    pfree(stack);
  if (outlist != outlist_static)
    pfree(outlist);

  return result;
}

/**
 * @brief Simplify the temporal sequence set float/point using the
 * Douglas-Peucker line simplification algorithm.
 * @param[in] ss Temporal point
 * @param[in] dist Distance
 * @param[in] syncdist True when computing the Synchronized Euclidean
 * Distance (SED), false when computing the spatial only distance.
 * @param[in] minpts Minimum number of points
 */
static TSequenceSet *
tsequenceset_simplify_dp(const TSequenceSet *ss, double dist, bool syncdist,
  uint32_t minpts)
{
  TSequence **sequences = palloc(sizeof(TSequence *) * ss->count);
  for (int i = 0; i < ss->count; i++)
  {
    const TSequence *seq = TSEQUENCESET_SEQ_N(ss, i);
    sequences[i] = tsequence_simplify_dp(seq, dist, syncdist, minpts);
  }
  return tsequenceset_make_free(sequences, ss->count, NORMALIZE);
}

/**
 * @ingroup libmeos_temporal_analytics
 * @brief Simplify the temporal float/point using the Douglas-Peucker line
 * simplification algorithm.
 * @param[in] temp Temporal value
 * @param[in] dist Distance in the units of the values for temporal floats or
 * the units of the coordinate system for temporal points.
 * @param[in] syncdist True when the Synchronized Distance is used, false when
 * the spatial-only distance is used. Only used for temporal points.
 * @note The funcion applies only for temporal sequences or sequence sets with
 * linear interpolation. In all other cases, it returns a copy of the temporal
 * value.
 * @sqlfunc DouglasPeuckerSimplify()
 */
Temporal *
temporal_simplify_dp(const Temporal *temp, double dist, bool syncdist)
{
  Temporal *result;
  assert(temptype_subtype(temp->subtype));
  if (temp->subtype == TINSTANT || ! MEOS_FLAGS_GET_LINEAR(temp->flags))
    result = temporal_copy(temp);
  else if (temp->subtype == TSEQUENCE)
    result = (Temporal *) tsequence_simplify_dp((TSequence *) temp, dist,
      syncdist, 2);
  else /* temp->subtype == TSEQUENCESET */
    result = (Temporal *) tsequenceset_simplify_dp((TSequenceSet *) temp,
      dist, syncdist, 2);
  return result;
}

/*****************************************************************************
 * Mapbox Vector Tile functions for temporal points.
 *****************************************************************************/

/**
 * @brief Return a temporal point with consecutive equal points removed.
 * @note The equality test is done only on x and y dimensions of input.
 */
static TSequence *
tpointseq_remove_repeated_points(const TSequence *seq, double tolerance,
  int min_points)
{
  /* No-op on short inputs */
  if (seq->count <= min_points)
    return tsequence_copy(seq);

  double tolsq = tolerance * tolerance;
  double dsq = FLT_MAX;

  const TInstant **instants = palloc(sizeof(TInstant *) * seq->count);
  instants[0] = TSEQUENCE_INST_N(seq, 0);
  const POINT2D *last = DATUM_POINT2D_P(tinstant_value(instants[0]));
  int npoints = 1;
  for (int i = 1; i < seq->count; i++)
  {
    bool last_point = (i == seq->count - 1);
    const TInstant *inst = TSEQUENCE_INST_N(seq, i);
    const POINT2D *pt = DATUM_POINT2D_P(tinstant_value(inst));

    /* Don't drop points if we are running short of points */
    if (seq->count - i > min_points - npoints)
    {
      if (tolerance > 0.0)
      {
        /* Only drop points that are within our tolerance */
        dsq = distance2d_sqr_pt_pt(last, pt);
        /* Allow any point but the last one to be dropped */
        if (! last_point && dsq <= tolsq)
          continue;
      }
      else
      {
        /* At tolerance zero, only skip exact dupes */
        if (FP_EQUALS(pt->x, last->x) && FP_EQUALS(pt->y, last->y))
          continue;
      }

      /* Got to last point, and it's not very different from
       * the point that preceded it. We want to keep the last
       * point, not the second-to-last one, so we pull our write
       * index back one value */
      if (last_point && npoints > 1 && tolerance > 0.0 && dsq <= tolsq)
      {
        npoints--;
      }
    }

    /* Save the point */
    instants[npoints++] = inst;
    last = pt;
  }
  /* Construct the result */
  TSequence *result = tsequence_make(instants, npoints, seq->period.lower_inc,
    seq->period.upper_inc, MEOS_FLAGS_GET_INTERP(seq->flags), NORMALIZE);
  pfree(instants);
  return result;
}

/**
 * @brief Return a temporal point with consecutive equal points removed.
 * @note The equality test is done only on x and y dimensions of input.
 */
static TSequenceSet *
tpointseqset_remove_repeated_points(const TSequenceSet *ss, double tolerance,
  int min_points)
{
  const TSequence *seq;
  /* Singleton sequence set */
  if (ss->count == 1)
  {
    seq = TSEQUENCESET_SEQ_N(ss, 0);
    TSequence *seq1 = tpointseq_remove_repeated_points(seq, tolerance,
      min_points);
    TSequenceSet *result = tsequence_to_tsequenceset(seq1);
    pfree(seq1);
    return result;
  }

  /* No-op on short inputs */
  if (ss->totalcount <= min_points)
    return tsequenceset_copy(ss);

  /* General case */
  TSequence **sequences = palloc(sizeof(TSequence *) * ss->count);
  int npoints = 0;
  for (int i = 0; i < ss->count; i++)
  {
    seq = TSEQUENCESET_SEQ_N(ss, i);
    /* Don't drop sequences if we are running short of points */
    if (ss->totalcount - npoints > min_points)
    {
      /* Minimum number of points set to 2 */
      sequences[i] = tpointseq_remove_repeated_points(seq, tolerance, 2);
      npoints += sequences[i]->count;
    }
    else
    {
      /* Save the sequence */
      sequences[i] = tsequence_copy(seq);
    }
  }
  return tsequenceset_make_free(sequences, ss->count, NORMALIZE);
}

/**
 * @brief Return a temporal point with consecutive equal points removed.
 * @note The equality test is done only on x and y dimensions of input.
 */
static Temporal *
tpoint_remove_repeated_points(const Temporal *temp, double tolerance,
  int min_points)
{
  Temporal *result;
  assert(temptype_subtype(temp->subtype));
  if (temp->subtype == TINSTANT)
    result = (Temporal *) tinstant_copy((TInstant *) temp);
  else if (temp->subtype == TSEQUENCE)
    result = (Temporal *) tpointseq_remove_repeated_points(
      (TSequence *) temp, tolerance, min_points);
  else /* temp->subtype == TSEQUENCESET */
    result = (Temporal *) tpointseqset_remove_repeated_points(
      (TSequenceSet *) temp, tolerance, min_points);
  return result;
}

/*****************************************************************************
 * Affine functions
 *****************************************************************************/

/**
 * @brief Affine transform a temporal point (iterator function)
 */
static void
tpointinst_affine_iter(const TInstant *inst, const AFFINE *a, int srid,
  bool hasz, TInstant **result)
{
  Datum value = tinstant_value(inst);
  double x, y;
  LWPOINT *lwpoint;
  if (hasz)
  {
    const POINT3DZ *pt = DATUM_POINT3DZ_P(value);
    POINT3DZ p3d;
    x = pt->x;
    y = pt->y;
    double z = pt->z;
    p3d.x = a->afac * x + a->bfac * y + a->cfac * z + a->xoff;
    p3d.y = a->dfac * x + a->efac * y + a->ffac * z + a->yoff;
    p3d.z = a->gfac * x + a->hfac * y + a->ifac * z + a->zoff;
    lwpoint = lwpoint_make3dz(srid, p3d.x, p3d.y, p3d.z);
  }
  else
  {
    const POINT2D *pt = DATUM_POINT2D_P(value);
    POINT2D p2d;
    x = pt->x;
    y = pt->y;
    p2d.x = a->afac * x + a->bfac * y + a->xoff;
    p2d.y = a->dfac * x + a->efac * y + a->yoff;
    lwpoint = lwpoint_make2d(srid, p2d.x, p2d.y);
  }
  GSERIALIZED *gs = geo_serialize((LWGEOM *) lwpoint);
  *result = tinstant_make(PointerGetDatum(gs), T_TGEOMPOINT, inst->t);
  lwpoint_free(lwpoint);
  pfree(gs);
  return;
}

/**
 * @brief Affine transform a temporal point.
 */
static TInstant *
tpointinst_affine(const TInstant *inst, const AFFINE *a)
{
  int srid = tpointinst_srid(inst);
  bool hasz = MEOS_FLAGS_GET_Z(inst->flags);
  TInstant *result;
  tpointinst_affine_iter(inst, a, srid, hasz, &result);
  return result;
}

/**
 * @brief Affine transform a temporal point.
 */
static TSequence *
tpointseq_affine(const TSequence *seq, const AFFINE *a)
{
  int srid = tpointseq_srid(seq);
  bool hasz = MEOS_FLAGS_GET_Z(seq->flags);
  TInstant **instants = palloc(sizeof(TInstant *) * seq->count);
  for (int i = 0; i < seq->count; i++)
  {
    const TInstant *inst = TSEQUENCE_INST_N(seq, i);
    tpointinst_affine_iter(inst, a, srid, hasz, &instants[i]);
  }
  /* Construct the result */
  return tsequence_make_free(instants, seq->count, seq->period.lower_inc,
    seq->period.upper_inc, MEOS_FLAGS_GET_INTERP(seq->flags), NORMALIZE);
}

/**
 * @brief Affine transform a temporal point.
 * @param[in] ss Temporal point
 * @param[in] a Affine transformation
 */
static TSequenceSet *
tpointseqset_affine(const TSequenceSet *ss, const AFFINE *a)
{
  TSequence **sequences = palloc(sizeof(TSequence *) * ss->count);
  for (int i = 0; i < ss->count; i++)
    sequences[i] = tpointseq_affine(TSEQUENCESET_SEQ_N(ss, i), a);
  return tsequenceset_make_free(sequences, ss->count, NORMALIZE);
}

/**
 * @brief Affine transform a temporal point.
 */
static Temporal *
tpoint_affine(const Temporal *temp, const AFFINE *a)
{
  Temporal *result;
  assert(temptype_subtype(temp->subtype));
  if (temp->subtype == TINSTANT)
    result = (Temporal *) tpointinst_affine((TInstant *) temp, a);
  else if (temp->subtype == TSEQUENCE)
    result = (Temporal *) tpointseq_affine((TSequence *) temp, a);
  else /* temp->subtype == TSEQUENCESET */
    result = (Temporal *) tpointseqset_affine((TSequenceSet *) temp, a);
  return result;
}

/*****************************************************************************
 * Grid functions
 *****************************************************************************/

static void
point_grid(Datum value, bool hasz, const gridspec *grid, POINT4D *p)
{
  /* Read and round point */
  datum_point4d(value, p);
  if (grid->xsize > 0)
    p->x = rint((p->x - grid->ipx) / grid->xsize) * grid->xsize + grid->ipx;
  if (grid->ysize > 0)
    p->y = rint((p->y - grid->ipy) / grid->ysize) * grid->ysize + grid->ipy;
  if (hasz && grid->zsize > 0)
    p->z = rint((p->z - grid->ipz) / grid->zsize) * grid->zsize + grid->ipz;
}

/**
 * @brief Stick a temporal point to the given grid specification.
 */
static TInstant *
tpointinst_grid(const TInstant *inst, const gridspec *grid)
{
  bool hasz = MEOS_FLAGS_GET_Z(inst->flags);
  if (grid->xsize == 0 && grid->ysize == 0 && (hasz ? grid->zsize == 0 : 1))
    return tinstant_copy(inst);

  int srid = tpointinst_srid(inst);
  Datum value = tinstant_value(inst);
  POINT4D p;
  point_grid(value, hasz, grid, &p);
  /* Write rounded values into the next instant */
  LWPOINT *lwpoint = hasz ?
    lwpoint_make3dz(srid, p.x, p.y, p.z) : lwpoint_make2d(srid, p.x, p.y);
  GSERIALIZED *gs = geo_serialize((LWGEOM *) lwpoint);
  lwpoint_free(lwpoint);
  /* Construct the result */
  TInstant *result = tinstant_make(PointerGetDatum(gs), T_TGEOMPOINT, inst->t);
  /* We cannot lwpoint_free(lwpoint) */
  pfree(gs);
  return result;
}

/**
 * @brief Stick a temporal point to the given grid specification.
 */
static TSequence *
tpointseq_grid(const TSequence *seq, const gridspec *grid, bool filter_pts)
{
  bool hasz = MEOS_FLAGS_GET_Z(seq->flags);
  int srid = tpointseq_srid(seq);
  TInstant **instants = palloc(sizeof(TInstant *) * seq->count);
  int ninsts = 0;
  for (int i = 0; i < seq->count; i++)
  {
    POINT4D p, prev_p = { 0 }; /* make compiler quiet */
    const TInstant *inst = TSEQUENCE_INST_N(seq, i);
    Datum value = tinstant_value(inst);
    point_grid(value, hasz, grid, &p);
    /* Skip duplicates */
    if (i > 1 && prev_p.x == p.x && prev_p.y == p.y &&
      (hasz ? prev_p.z == p.z : 1))
      continue;

    /* Write rounded values into the next instant */
    LWPOINT *lwpoint = hasz ?
      lwpoint_make3dz(srid, p.x, p.y, p.z) : lwpoint_make2d(srid, p.x, p.y);
    GSERIALIZED *gs = geo_serialize((LWGEOM *) lwpoint);
    instants[ninsts++] = tinstant_make(PointerGetDatum(gs), T_TGEOMPOINT, inst->t);
    lwpoint_free(lwpoint);
    pfree(gs);
    memcpy(&prev_p, &p, sizeof(POINT4D));
  }
  /* We are sure that ninsts > 0 */
  if (filter_pts && ninsts == 1)
  {
    pfree_array((void **) instants, 1);
    return NULL;
  }

  /* Construct the result */
  return tsequence_make_free(instants, ninsts, ninsts > 1 ?
    seq->period.lower_inc : true, ninsts > 1 ? seq->period.upper_inc : true,
    MEOS_FLAGS_GET_INTERP(seq->flags), NORMALIZE);
}

/**
 * @brief Stick a temporal point to the given grid specification.
 */
static TSequenceSet *
tpointseqset_grid(const TSequenceSet *ss, const gridspec *grid, bool filter_pts)
{
  int nseqs = 0;
  TSequence **sequences = palloc(sizeof(TSequence *) * ss->count);
  for (int i = 0; i < ss->count; i++)
  {
    TSequence *seq = tpointseq_grid(TSEQUENCESET_SEQ_N(ss, i), grid, filter_pts);
    if (seq != NULL)
      sequences[nseqs++] = seq;
  }
  return tsequenceset_make_free(sequences, nseqs, NORMALIZE);
}

/**
 * @brief Stick a temporal point to the given grid specification.
 *
 * Only the x, y, and possible z dimensions are gridded, the timestamp is
 * kept unmodified. Two consecutive instants falling on the same grid cell
 * are collapsed into one single instant.
 */
static Temporal *
tpoint_grid(const Temporal *temp, const gridspec *grid, bool filter_pts)
{
  Temporal *result;
  assert(temptype_subtype(temp->subtype));
  if (temp->subtype == TINSTANT)
    result = (Temporal *) tpointinst_grid((TInstant *) temp, grid);
  else if (temp->subtype == TSEQUENCE)
    result = (Temporal *) tpointseq_grid((TSequence *) temp, grid, filter_pts);
  else /* temp->subtype == TSEQUENCESET */
    result = (Temporal *) tpointseqset_grid((TSequenceSet *) temp, grid,
      filter_pts);
  return result;
}

/*****************************************************************************/

/**
 * @brief Transform a temporal point into vector tile coordinate space.
 * @param[in] tpoint Temporal point
 * @param[in] box Geometric bounds of the tile contents without buffer
 * @param[in] extent Tile extent in tile coordinate space
 * @param[in] buffer Buffer distance in tile coordinate space
 * @param[in] clip_geom True if temporal point should be clipped
 */
static Temporal *
tpoint_mvt(const Temporal *tpoint, const STBox *box, uint32_t extent,
  uint32_t buffer, bool clip_geom)
{
  AFFINE affine = {0, 0, 0, 0, 0, 0, 0, 0, 0, 0, 0, 0};
  gridspec grid = {0, 0, 0, 0, 1, 1, 0, 0};
  double width = box->xmax - box->xmin;
  double height = box->ymax - box->ymin;
  double resx, resy, res, fx, fy;

  resx = width / extent;
  resy = height / extent;
  res = (resx < resy ? resx : resy) / 2;
  fx = extent / width;
  fy = -(extent / height);

  /* Remove all non-essential points (under the output resolution) */
  Temporal *tpoint1 = tpoint_remove_repeated_points(tpoint, res, 2);

  /* Euclidean (not synchronized) distance, i.e., parameter set to false */
  Temporal *tpoint2 = temporal_simplify_dp(tpoint1, res, false);
  pfree(tpoint1);

  /* Transform to tile coordinate space */
  affine.afac = fx;
  affine.efac = fy;
  affine.ifac = 1;
  affine.xoff = -box->xmin * fx;
  affine.yoff = -box->ymax * fy;
  Temporal *tpoint3 = tpoint_affine(tpoint2, &affine);
  pfree(tpoint2);

  /* Snap to integer precision, removing duplicate and single points */
  Temporal *tpoint4 = tpoint_grid(tpoint3, &grid, true);
  pfree(tpoint3);
  if (tpoint4 == NULL || ! clip_geom)
    return tpoint4;

  /* Clip temporal point taking into account the buffer */
  double max = (double) extent + (double) buffer;
  double min = -(double) buffer;
  int srid = tpoint_srid(tpoint);
  STBox clip_box;
  stbox_set(true, false, false, srid, min, max, min, max, 0, 0, NULL,
    &clip_box);
  Temporal *tpoint5 = tpoint_restrict_stbox(tpoint4, &clip_box, false,
    REST_AT);
  pfree(tpoint4);
  if (tpoint5 == NULL)
    return NULL;
  /* We need to grid again the result of the clipping */
  Temporal *result = tpoint_grid(tpoint5, &grid, true);
  pfree(tpoint5);
  return result;
}

/*****************************************************************************
 * Decouple the points and the timestamps of a temporal point.
 * With respect to the trajectory functions, e.g., #tpoint_trajectory,
 * the resulting geometry is not optimized in order to maintain the
 * composing points of the geometry and the associated timestamps synchronized
 *****************************************************************************/

/**
 * @brief Decouple the points and the timestamps of a temporal point.
 * @note The function does not remove consecutive points/instants that are equal.
 * @param[in] inst Temporal point
 * @param[out] timesarr Array of timestamps encoded in Unix epoch
 * @param[out] count Number of elements in the output array
 */
static GSERIALIZED *
tpointinst_decouple(const TInstant *inst, int64 **timesarr, int *count)
{
  int64 *times = palloc(sizeof(int64));
  times[0] = (inst->t / 1000000) + DELTA_UNIX_POSTGRES_EPOCH;
  *timesarr = times;
  *count = 1;
  return DatumGetGserializedP(tinstant_value_copy(inst));
}

/**
 * @brief Decouple the points and the timestamps of a temporal point
 * (iterator function).
 * @note The function does not remove consecutive points/instants that are equal.
 * @param[in] seq Temporal point
 * @param[out] times Array of timestamps
 * @note The timestamps are returned in Unix epoch
 */
static LWGEOM *
tpointseq_decouple_iter(const TSequence *seq, int64 *times)
{
  /* General case */
  LWGEOM **points = palloc(sizeof(LWGEOM *) * seq->count);
  for (int i = 0; i < seq->count; i++)
  {
    const TInstant *inst = TSEQUENCE_INST_N(seq, i);
    Datum value = tinstant_value(inst);
    GSERIALIZED *gs = DatumGetGserializedP(value);
    points[i] = lwgeom_from_gserialized(gs);
    times[i] = (inst->t / 1000000) + DELTA_UNIX_POSTGRES_EPOCH;
  }
  interpType interp = MEOS_FLAGS_GET_INTERP(seq->flags);
  LWGEOM *result = lwpointarr_make_trajectory(points, seq->count, interp);
  if (interp == LINEAR)
  {
    for (int i = 0; i < seq->count; i++)
      lwpoint_free((LWPOINT *) points[i]);
    pfree(points);
  }
  return result;
}

/**
 * @brief Decouple the points and the timestamps of a temporal point.
 * @note The function does not remove consecutive points/instants that are equal.
 * @param[in] seq Temporal point
 * @param[out] timesarr Array of timestamps encoded in Unix epoch
 * @param[out] count Number of elements in the output array
 */
static GSERIALIZED *
tpointseq_decouple(const TSequence *seq, int64 **timesarr, int *count)
{
  int64 *times = palloc(sizeof(int64) * seq->count);
  LWGEOM *lwgeom = tpointseq_decouple_iter(seq, times);
  GSERIALIZED *result = geo_serialize(lwgeom);
  pfree(lwgeom);
  *timesarr = times;
  *count = seq->count;
  return result;
}

/**
 * @brief Decouple the points and the timestamps of a temporal point.
 * @note The function does not remove consecutive points/instants that are equal.
 * @param[in] ss Temporal point
 * @param[out] timesarr Array of timestamps encoded in Unix epoch
 * @param[out] count Number of elements in the output array
 */
static GSERIALIZED *
tpointseqset_decouple(const TSequenceSet *ss, int64 **timesarr, int *count)
{
  /* Singleton sequence set */
  if (ss->count == 1)
    return tpointseq_decouple(TSEQUENCESET_SEQ_N(ss, 0), timesarr, count);

  /* General case */
  uint32_t colltype = 0;
  LWGEOM **geoms = palloc(sizeof(LWGEOM *) * ss->count);
  int64 *times = palloc(sizeof(int64) * ss->totalcount);
  int ntimes = 0;
  for (int i = 0; i < ss->count; i++)
  {
    const TSequence *seq = TSEQUENCESET_SEQ_N(ss, i);
    geoms[i] = tpointseq_decouple_iter(seq, &times[ntimes]);
    ntimes += seq->count;
    /* If output type not initialized make geom type as output type */
    if (! colltype)
      colltype = lwtype_get_collectiontype(geoms[i]->type);
    /* If geom type is not compatible with current output type
     * make output type a collection */
    else if (colltype != COLLECTIONTYPE &&
      lwtype_get_collectiontype(geoms[i]->type) != colltype)
      colltype = COLLECTIONTYPE;
  }
  LWGEOM *coll = (LWGEOM *) lwcollection_construct((uint8_t) colltype,
    geoms[0]->srid, NULL, (uint32_t) ss->count, geoms);
  GSERIALIZED *result = geo_serialize(coll);
  *timesarr = times;
  *count = ss->totalcount;
  /* We cannot lwgeom_free(geoms[i]) or pfree(geoms) */
  lwgeom_free(coll);
  return result;
}

/**
 * @brief Decouple the points and the timestamps of a temporal point.
 * @param[in] temp Temporal point
 * @param[out] timesarr Array of timestamps encoded in Unix epoch
 * @param[out] count Number of elements in the output array
 */
static GSERIALIZED *
tpoint_decouple(const Temporal *temp, int64 **timesarr, int *count)
{
  GSERIALIZED *result;
  assert(temptype_subtype(temp->subtype));
  if (temp->subtype == TINSTANT)
    result = tpointinst_decouple((TInstant *) temp, timesarr, count);
  else if (temp->subtype == TSEQUENCE)
    result = tpointseq_decouple((TSequence *) temp, timesarr, count);
  else /* temp->subtype == TSEQUENCESET */
    result = tpointseqset_decouple((TSequenceSet *) temp, timesarr, count);
  return result;
}

/*****************************************************************************/

/**
 * @ingroup libmeos_temporal_analytics
 * @brief Transform the temporal point to Mapbox Vector Tile format
 * @sqlfunc AsMVTGeom()
 */
bool
tpoint_AsMVTGeom(const Temporal *temp, const STBox *bounds, int32_t extent,
  int32_t buffer, bool clip_geom, GSERIALIZED **geom, int64 **timesarr,
  int *count)
{
  if (bounds->xmax - bounds->xmin <= 0 || bounds->ymax - bounds->ymin <= 0)
    elog(ERROR, "%s: Geometric bounds are too small", __func__);
  if (extent <= 0)
    elog(ERROR, "%s: Extent must be greater than 0", __func__);

  /* Contrary to what is done in PostGIS we do not use the following filter
   * to enable the visualization of temporal points with instant subtype.
   * PostGIS filtering adapted to MobilityDB would be as follows.

  / * Bounding box test to drop geometries smaller than the resolution * /
  STBox box;
  temporal_set_bbox(temp, &box);
  double tpoint_width = box.xmax - box.xmin;
  double tpoint_height = box.ymax - box.ymin;
  / * We use half of the square height and width as limit: We use this
   * and not area so it works properly with lines * /
  double bounds_width = ((bounds->xmax - bounds->xmin) / extent) / 2.0;
  double bounds_height = ((bounds->ymax - bounds->ymin) / extent) / 2.0;
  if (tpoint_width < bounds_width && tpoint_height < bounds_height)
  {
    PG_FREE_IF_COPY(temp, 0);
    PG_RETURN_NULL();
  }
  */

  Temporal *temp1 = tpoint_mvt(temp, bounds, extent, buffer, clip_geom);
  if (temp1 == NULL)
    return false;

  /* Decouple the geometry and the timestamps */
  *geom = tpoint_decouple(temp1, timesarr, count);

  pfree(temp1);
  return true;
}

/*****************************************************************************/<|MERGE_RESOLUTION|>--- conflicted
+++ resolved
@@ -186,18 +186,6 @@
   if (seq->count == 1)
   {
     result = geo_serialize(points[0]);
-<<<<<<< HEAD
-    lwgeom_free(points[0]);
-    pfree(points);
-  }
-  else
-  {
-    LWGEOM *mpoint = (LWGEOM *) lwcollection_construct(MULTIPOINTTYPE,
-      points[0]->srid, NULL, (uint32_t) seq->count, points);
-    FLAGS_SET_GEODETIC(mpoint->flags, geodetic);
-    result = geo_serialize(mpoint);
-    lwgeom_free(mpoint);
-=======
     lwgeom_free(points[0]); pfree(points);
   }
   else
@@ -208,7 +196,6 @@
     FLAGS_SET_GEODETIC(lwresult->flags, geodetic);
     result = geo_serialize(lwresult);
     lwgeom_free(lwresult);
->>>>>>> 1fe3f2fc
   }
   return result;
 }
