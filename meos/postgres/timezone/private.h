--- conflicted
+++ resolved
@@ -21,12 +21,8 @@
  */
 
 #include <limits.h>				/* for CHAR_BIT et al. */
-<<<<<<< HEAD
-// MobilityDB empty file
+// MEOS
 // #include <sys/wait.h>			/* for WIFEXITED and WEXITSTATUS */
-=======
-// #include <sys/wait.h>			/* for WIFEXITED and WEXITSTATUS */ /* MEOS */
->>>>>>> 1fe3f2fc
 #include <unistd.h>				/* for F_OK and R_OK */
 
 #include "pgtime.h"
