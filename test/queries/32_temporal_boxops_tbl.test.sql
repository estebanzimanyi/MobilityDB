﻿-------------------------------------------------------------------------------

DROP INDEX IF EXISTS tbl_tbool_gist_idx;
DROP INDEX IF EXISTS tbl_tint_gist_idx;
DROP INDEX IF EXISTS tbl_tfloat_gist_idx;
DROP INDEX IF EXISTS tbl_ttext_gist_idx;

#if MOBDB_PGSQL_VERSION >= 110000
DROP INDEX IF EXISTS tbl_tbool_spgist_idx;
DROP INDEX IF EXISTS tbl_tint_spgist_idx;
DROP INDEX IF EXISTS tbl_tfloat_spgist_idx;
DROP INDEX IF EXISTS tbl_ttext_spgist_idx;
#endif

-------------------------------------------------------------------------------

DROP TABLE IF EXISTS test_boundboxops;
CREATE TABLE test_boundboxops(
	op char(3), 
	leftarg text, 
	rightarg text, 
	noidx bigint,
	gistidx bigint
#if MOBDB_PGSQL_VERSION >= 110000
	, spgistidx bigint
#endif
);

-------------------------------------------------------------------------------
-- Overlaps
-------------------------------------------------------------------------------

INSERT INTO test_boundboxops(op, leftarg, rightarg, noidx)
SELECT '&&', 'timestamptz', 'tbool', count(*) FROM tbl_timestamptz, tbl_tbool WHERE t && temp;
INSERT INTO test_boundboxops(op, leftarg, rightarg, noidx)
SELECT '&&', 'timestamptz', 'tint', count(*) FROM tbl_timestamptz, tbl_tint WHERE t && temp;
INSERT INTO test_boundboxops(op, leftarg, rightarg, noidx)
SELECT '&&', 'timestamptz', 'tfloat', count(*) FROM tbl_timestamptz, tbl_tfloat WHERE t && temp;
INSERT INTO test_boundboxops(op, leftarg, rightarg, noidx)
SELECT '&&', 'timestamptz', 'ttext', count(*) FROM tbl_timestamptz, tbl_ttext WHERE t && temp;

INSERT INTO test_boundboxops(op, leftarg, rightarg, noidx)
SELECT '&&', 'timestampset', 'tbool', count(*) FROM tbl_timestampset, tbl_tbool WHERE ts && temp;
INSERT INTO test_boundboxops(op, leftarg, rightarg, noidx)
SELECT '&&', 'timestampset', 'tint', count(*) FROM tbl_timestampset, tbl_tint WHERE ts && temp;
INSERT INTO test_boundboxops(op, leftarg, rightarg, noidx)
SELECT '&&', 'timestampset', 'tfloat', count(*) FROM tbl_timestampset, tbl_tfloat WHERE ts && temp;
INSERT INTO test_boundboxops(op, leftarg, rightarg, noidx)
SELECT '&&', 'timestampset', 'ttext', count(*) FROM tbl_timestampset, tbl_ttext WHERE ts && temp;

INSERT INTO test_boundboxops(op, leftarg, rightarg, noidx)
SELECT '&&', 'period', 'tbool', count(*) FROM tbl_period, tbl_tbool WHERE p && temp;
INSERT INTO test_boundboxops(op, leftarg, rightarg, noidx)
SELECT '&&', 'period', 'tint', count(*) FROM tbl_period, tbl_tint WHERE p && temp;
INSERT INTO test_boundboxops(op, leftarg, rightarg, noidx)
SELECT '&&', 'period', 'tfloat', count(*) FROM tbl_period, tbl_tfloat WHERE p && temp;
INSERT INTO test_boundboxops(op, leftarg, rightarg, noidx)
SELECT '&&', 'period', 'ttext', count(*) FROM tbl_period, tbl_ttext WHERE p && temp;

INSERT INTO test_boundboxops(op, leftarg, rightarg, noidx)
SELECT '&&', 'periodset', 'tbool', count(*) FROM tbl_periodset, tbl_tbool WHERE ps && temp;
INSERT INTO test_boundboxops(op, leftarg, rightarg, noidx)
SELECT '&&', 'periodset', 'tint', count(*) FROM tbl_periodset, tbl_tint WHERE ps && temp;
INSERT INTO test_boundboxops(op, leftarg, rightarg, noidx)
SELECT '&&', 'periodset', 'tfloat', count(*) FROM tbl_periodset, tbl_tfloat WHERE ps && temp;
INSERT INTO test_boundboxops(op, leftarg, rightarg, noidx)
SELECT '&&', 'periodset', 'ttext', count(*) FROM tbl_periodset, tbl_ttext WHERE ps && temp;

-------------------------------------------------------------------------------

INSERT INTO test_boundboxops(op, leftarg, rightarg, noidx)
SELECT '&&', 'tbool', 'timestamptz', count(*) FROM tbl_tbool, tbl_timestamptz WHERE temp && t;
INSERT INTO test_boundboxops(op, leftarg, rightarg, noidx)
SELECT '&&', 'tbool', 'timestampset', count(*) FROM tbl_tbool, tbl_timestampset WHERE temp && ts;
INSERT INTO test_boundboxops(op, leftarg, rightarg, noidx)
SELECT '&&', 'tbool', 'period', count(*) FROM tbl_tbool, tbl_period WHERE temp && p;
INSERT INTO test_boundboxops(op, leftarg, rightarg, noidx)
SELECT '&&', 'tbool', 'periodset', count(*) FROM tbl_tbool, tbl_periodset WHERE temp && ps;
INSERT INTO test_boundboxops(op, leftarg, rightarg, noidx)
SELECT '&&', 'tbool', 'tbool', count(*) FROM tbl_tbool t1, tbl_tbool t2 WHERE t1.temp && t2.temp;

INSERT INTO test_boundboxops(op, leftarg, rightarg, noidx)
SELECT '&&', 'tint', 'int', count(*) FROM tbl_tint, tbl_int WHERE temp && i;
INSERT INTO test_boundboxops(op, leftarg, rightarg, noidx)
SELECT '&&', 'tint', 'intrange', count(*) FROM tbl_tint, tbl_intrange WHERE temp && i;
INSERT INTO test_boundboxops(op, leftarg, rightarg, noidx)
SELECT '&&', 'tint', 'float', count(*) FROM tbl_tint, tbl_float WHERE temp && f;
INSERT INTO test_boundboxops(op, leftarg, rightarg, noidx)
SELECT '&&', 'tint', 'timestamptz', count(*) FROM tbl_tint, tbl_timestamptz WHERE temp && t;
INSERT INTO test_boundboxops(op, leftarg, rightarg, noidx)
SELECT '&&', 'tint', 'timestampset', count(*) FROM tbl_tint, tbl_timestampset WHERE temp && ts;
INSERT INTO test_boundboxops(op, leftarg, rightarg, noidx)
SELECT '&&', 'tint', 'period', count(*) FROM tbl_tint, tbl_period WHERE temp && p;
INSERT INTO test_boundboxops(op, leftarg, rightarg, noidx)
SELECT '&&', 'tint', 'periodset', count(*) FROM tbl_tint, tbl_periodset WHERE temp && ps;
INSERT INTO test_boundboxops(op, leftarg, rightarg, noidx)
SELECT '&&', 'tint', 'tbox', count(*) FROM tbl_tint, tbl_tbox WHERE temp && b;
INSERT INTO test_boundboxops(op, leftarg, rightarg, noidx)
SELECT '&&', 'tint', 'tint', count(*) FROM tbl_tint t1, tbl_tint t2 WHERE t1.temp && t2.temp;
INSERT INTO test_boundboxops(op, leftarg, rightarg, noidx)
SELECT '&&', 'tint', 'tfloat', count(*) FROM tbl_tint t1, tbl_tfloat t2 WHERE t1.temp && t2.temp;

INSERT INTO test_boundboxops(op, leftarg, rightarg, noidx)
SELECT '&&', 'tfloat', 'int', count(*) FROM tbl_tfloat, tbl_int WHERE temp && i;
INSERT INTO test_boundboxops(op, leftarg, rightarg, noidx)
SELECT '&&', 'tfloat', 'float', count(*) FROM tbl_tfloat, tbl_float WHERE temp && f;
INSERT INTO test_boundboxops(op, leftarg, rightarg, noidx)
SELECT '&&', 'tfloat', 'floatrange', count(*) FROM tbl_tfloat, tbl_floatrange WHERE temp && f;
INSERT INTO test_boundboxops(op, leftarg, rightarg, noidx)
SELECT '&&', 'tfloat', 'timestamptz', count(*) FROM tbl_tfloat, tbl_timestamptz WHERE temp && t;
INSERT INTO test_boundboxops(op, leftarg, rightarg, noidx)
SELECT '&&', 'tfloat', 'timestampset', count(*) FROM tbl_tfloat, tbl_timestampset WHERE temp && ts;
INSERT INTO test_boundboxops(op, leftarg, rightarg, noidx)
SELECT '&&', 'tfloat', 'period', count(*) FROM tbl_tfloat, tbl_period WHERE temp && p;
INSERT INTO test_boundboxops(op, leftarg, rightarg, noidx)
SELECT '&&', 'tfloat', 'periodset', count(*) FROM tbl_tfloat, tbl_periodset WHERE temp && ps;
INSERT INTO test_boundboxops(op, leftarg, rightarg, noidx)
SELECT '&&', 'tfloat', 'tbox', count(*) FROM tbl_tfloat, tbl_tbox WHERE temp && b;
INSERT INTO test_boundboxops(op, leftarg, rightarg, noidx)
SELECT '&&', 'tfloat', 'tint', count(*) FROM tbl_tfloat t1, tbl_tint t2 WHERE t1.temp && t2.temp;
INSERT INTO test_boundboxops(op, leftarg, rightarg, noidx)
SELECT '&&', 'tfloat', 'tfloat', count(*) FROM tbl_tfloat t1, tbl_tfloat t2 WHERE t1.temp && t2.temp;

INSERT INTO test_boundboxops(op, leftarg, rightarg, noidx)
SELECT '&&', 'ttext', 'timestamptz', count(*) FROM tbl_ttext, tbl_timestamptz WHERE temp && t;
INSERT INTO test_boundboxops(op, leftarg, rightarg, noidx)
SELECT '&&', 'ttext', 'timestampset', count(*) FROM tbl_ttext, tbl_timestampset WHERE temp && ts;
INSERT INTO test_boundboxops(op, leftarg, rightarg, noidx)
SELECT '&&', 'ttext', 'period', count(*) FROM tbl_ttext, tbl_period WHERE temp && p;
INSERT INTO test_boundboxops(op, leftarg, rightarg, noidx)
SELECT '&&', 'ttext', 'periodset', count(*) FROM tbl_ttext, tbl_periodset WHERE temp && ps;
INSERT INTO test_boundboxops(op, leftarg, rightarg, noidx)
SELECT '&&', 'ttext', 'ttext', count(*) FROM tbl_ttext t1, tbl_ttext t2 WHERE t1.temp && t2.temp;

-------------------------------------------------------------------------------
-- Contains
-------------------------------------------------------------------------------

INSERT INTO test_boundboxops(op, leftarg, rightarg, noidx)
SELECT '@>', 'timestamptz', 'tbool', count(*) FROM tbl_timestamptz, tbl_tbool WHERE t @> temp;
INSERT INTO test_boundboxops(op, leftarg, rightarg, noidx)
SELECT '@>', 'timestamptz', 'tint', count(*) FROM tbl_timestamptz, tbl_tint WHERE t @> temp;
INSERT INTO test_boundboxops(op, leftarg, rightarg, noidx)
SELECT '@>', 'timestamptz', 'tfloat', count(*) FROM tbl_timestamptz, tbl_tfloat WHERE t @> temp;
INSERT INTO test_boundboxops(op, leftarg, rightarg, noidx)
SELECT '@>', 'timestamptz', 'ttext', count(*) FROM tbl_timestamptz, tbl_ttext WHERE t @> temp;

INSERT INTO test_boundboxops(op, leftarg, rightarg, noidx)
SELECT '@>', 'timestampset', 'tbool', count(*) FROM tbl_timestampset, tbl_tbool WHERE ts @> temp;
INSERT INTO test_boundboxops(op, leftarg, rightarg, noidx)
SELECT '@>', 'timestampset', 'tint', count(*) FROM tbl_timestampset, tbl_tint WHERE ts @> temp;
INSERT INTO test_boundboxops(op, leftarg, rightarg, noidx)
SELECT '@>', 'timestampset', 'tfloat', count(*) FROM tbl_timestampset, tbl_tfloat WHERE ts @> temp;
INSERT INTO test_boundboxops(op, leftarg, rightarg, noidx)
SELECT '@>', 'timestampset', 'ttext', count(*) FROM tbl_timestampset, tbl_ttext WHERE ts @> temp;

INSERT INTO test_boundboxops(op, leftarg, rightarg, noidx)
SELECT '@>', 'period', 'tbool', count(*) FROM tbl_period, tbl_tbool WHERE p @> temp;
INSERT INTO test_boundboxops(op, leftarg, rightarg, noidx)
SELECT '@>', 'period', 'tint', count(*) FROM tbl_period, tbl_tint WHERE p @> temp;
INSERT INTO test_boundboxops(op, leftarg, rightarg, noidx)
SELECT '@>', 'period', 'tfloat', count(*) FROM tbl_period, tbl_tfloat WHERE p @> temp;
INSERT INTO test_boundboxops(op, leftarg, rightarg, noidx)
SELECT '@>', 'period', 'ttext', count(*) FROM tbl_period, tbl_ttext WHERE p @> temp;

INSERT INTO test_boundboxops(op, leftarg, rightarg, noidx)
SELECT '@>', 'periodset', 'tbool', count(*) FROM tbl_periodset, tbl_tbool WHERE ps @> temp;
INSERT INTO test_boundboxops(op, leftarg, rightarg, noidx)
SELECT '@>', 'periodset', 'tint', count(*) FROM tbl_periodset, tbl_tint WHERE ps @> temp;
INSERT INTO test_boundboxops(op, leftarg, rightarg, noidx)
SELECT '@>', 'periodset', 'tfloat', count(*) FROM tbl_periodset, tbl_tfloat WHERE ps @> temp;
INSERT INTO test_boundboxops(op, leftarg, rightarg, noidx)
SELECT '@>', 'periodset', 'ttext', count(*) FROM tbl_periodset, tbl_ttext WHERE ps @> temp;

-------------------------------------------------------------------------------

INSERT INTO test_boundboxops(op, leftarg, rightarg, noidx)
SELECT '@>', 'tbool', 'timestamptz', count(*) FROM tbl_tbool, tbl_timestamptz WHERE temp @> t;
INSERT INTO test_boundboxops(op, leftarg, rightarg, noidx)
SELECT '@>', 'tbool', 'timestampset', count(*) FROM tbl_tbool, tbl_timestampset WHERE temp @> ts;
INSERT INTO test_boundboxops(op, leftarg, rightarg, noidx)
SELECT '@>', 'tbool', 'period', count(*) FROM tbl_tbool, tbl_period WHERE temp @> p;
INSERT INTO test_boundboxops(op, leftarg, rightarg, noidx)
SELECT '@>', 'tbool', 'periodset', count(*) FROM tbl_tbool, tbl_periodset WHERE temp @> ps;
INSERT INTO test_boundboxops(op, leftarg, rightarg, noidx)
SELECT '@>', 'tbool', 'tbool', count(*) FROM tbl_tbool t1, tbl_tbool t2 WHERE t1.temp @> t2.temp;

INSERT INTO test_boundboxops(op, leftarg, rightarg, noidx)
SELECT '@>', 'tint', 'int', count(*) FROM tbl_tint, tbl_int WHERE temp @> i;
INSERT INTO test_boundboxops(op, leftarg, rightarg, noidx)
SELECT '@>', 'tint', 'intrange', count(*) FROM tbl_tint, tbl_intrange WHERE temp @> i;
INSERT INTO test_boundboxops(op, leftarg, rightarg, noidx)
SELECT '@>', 'tint', 'float', count(*) FROM tbl_tint, tbl_float WHERE temp @> f;
INSERT INTO test_boundboxops(op, leftarg, rightarg, noidx)
SELECT '@>', 'tint', 'timestamptz', count(*) FROM tbl_tint, tbl_timestamptz WHERE temp @> t;
INSERT INTO test_boundboxops(op, leftarg, rightarg, noidx)
SELECT '@>', 'tint', 'timestampset', count(*) FROM tbl_tint, tbl_timestampset WHERE temp @> ts;
INSERT INTO test_boundboxops(op, leftarg, rightarg, noidx)
SELECT '@>', 'tint', 'period', count(*) FROM tbl_tint, tbl_period WHERE temp @> p;
INSERT INTO test_boundboxops(op, leftarg, rightarg, noidx)
SELECT '@>', 'tint', 'periodset', count(*) FROM tbl_tint, tbl_periodset WHERE temp @> ps;
INSERT INTO test_boundboxops(op, leftarg, rightarg, noidx)
SELECT '@>', 'tint', 'tbox', count(*) FROM tbl_tint, tbl_tbox WHERE temp @> b;
INSERT INTO test_boundboxops(op, leftarg, rightarg, noidx)
SELECT '@>', 'tint', 'tint', count(*) FROM tbl_tint t1, tbl_tint t2 WHERE t1.temp @> t2.temp;
INSERT INTO test_boundboxops(op, leftarg, rightarg, noidx)
SELECT '@>', 'tint', 'tfloat', count(*) FROM tbl_tint t1, tbl_tfloat t2 WHERE t1.temp @> t2.temp;

INSERT INTO test_boundboxops(op, leftarg, rightarg, noidx)
SELECT '@>', 'tfloat', 'int', count(*) FROM tbl_tfloat, tbl_int WHERE temp @> i;
INSERT INTO test_boundboxops(op, leftarg, rightarg, noidx)
SELECT '@>', 'tfloat', 'float', count(*) FROM tbl_tfloat, tbl_float WHERE temp @> f;
INSERT INTO test_boundboxops(op, leftarg, rightarg, noidx)
SELECT '@>', 'tfloat', 'floatrange', count(*) FROM tbl_tfloat, tbl_floatrange WHERE temp @> f;
INSERT INTO test_boundboxops(op, leftarg, rightarg, noidx)
SELECT '@>', 'tfloat', 'timestamptz', count(*) FROM tbl_tfloat, tbl_timestamptz WHERE temp @> t;
INSERT INTO test_boundboxops(op, leftarg, rightarg, noidx)
SELECT '@>', 'tfloat', 'timestampset', count(*) FROM tbl_tfloat, tbl_timestampset WHERE temp @> ts;
INSERT INTO test_boundboxops(op, leftarg, rightarg, noidx)
SELECT '@>', 'tfloat', 'period', count(*) FROM tbl_tfloat, tbl_period WHERE temp @> p;
INSERT INTO test_boundboxops(op, leftarg, rightarg, noidx)
SELECT '@>', 'tfloat', 'periodset', count(*) FROM tbl_tfloat, tbl_periodset WHERE temp @> ps;
INSERT INTO test_boundboxops(op, leftarg, rightarg, noidx)
SELECT '@>', 'tfloat', 'tbox', count(*) FROM tbl_tfloat, tbl_tbox WHERE temp @> b;
INSERT INTO test_boundboxops(op, leftarg, rightarg, noidx)
SELECT '@>', 'tfloat', 'tint', count(*) FROM tbl_tfloat t1, tbl_tint t2 WHERE t1.temp @> t2.temp;
INSERT INTO test_boundboxops(op, leftarg, rightarg, noidx)
SELECT '@>', 'tfloat', 'tfloat', count(*) FROM tbl_tfloat t1, tbl_tfloat t2 WHERE t1.temp @> t2.temp;

INSERT INTO test_boundboxops(op, leftarg, rightarg, noidx)
SELECT '@>', 'ttext', 'timestamptz', count(*) FROM tbl_ttext, tbl_timestamptz WHERE temp @> t;
INSERT INTO test_boundboxops(op, leftarg, rightarg, noidx)
SELECT '@>', 'ttext', 'timestampset', count(*) FROM tbl_ttext, tbl_timestampset WHERE temp @> ts;
INSERT INTO test_boundboxops(op, leftarg, rightarg, noidx)
SELECT '@>', 'ttext', 'period', count(*) FROM tbl_ttext, tbl_period WHERE temp @> p;
INSERT INTO test_boundboxops(op, leftarg, rightarg, noidx)
SELECT '@>', 'ttext', 'periodset', count(*) FROM tbl_ttext, tbl_periodset WHERE temp @> ps;
INSERT INTO test_boundboxops(op, leftarg, rightarg, noidx)
SELECT '@>', 'ttext', 'ttext', count(*) FROM tbl_ttext t1, tbl_ttext t2 WHERE t1.temp @> t2.temp;

-------------------------------------------------------------------------------
-- Contained
-------------------------------------------------------------------------------

INSERT INTO test_boundboxops(op, leftarg, rightarg, noidx)
SELECT '<@', 'timestamptz', 'tbool', count(*) FROM tbl_timestamptz, tbl_tbool WHERE t <@ temp;
INSERT INTO test_boundboxops(op, leftarg, rightarg, noidx)
SELECT '<@', 'timestamptz', 'tint', count(*) FROM tbl_timestamptz, tbl_tint WHERE t <@ temp;
INSERT INTO test_boundboxops(op, leftarg, rightarg, noidx)
SELECT '<@', 'timestamptz', 'tfloat', count(*) FROM tbl_timestamptz, tbl_tfloat WHERE t <@ temp;
INSERT INTO test_boundboxops(op, leftarg, rightarg, noidx)
SELECT '<@', 'timestamptz', 'ttext', count(*) FROM tbl_timestamptz, tbl_ttext WHERE t <@ temp;

INSERT INTO test_boundboxops(op, leftarg, rightarg, noidx)
SELECT '<@', 'timestampset', 'tbool', count(*) FROM tbl_timestampset, tbl_tbool WHERE ts <@ temp;
INSERT INTO test_boundboxops(op, leftarg, rightarg, noidx)
SELECT '<@', 'timestampset', 'tint', count(*) FROM tbl_timestampset, tbl_tint WHERE ts <@ temp;
INSERT INTO test_boundboxops(op, leftarg, rightarg, noidx)
SELECT '<@', 'timestampset', 'tfloat', count(*) FROM tbl_timestampset, tbl_tfloat WHERE ts <@ temp;
INSERT INTO test_boundboxops(op, leftarg, rightarg, noidx)
SELECT '<@', 'timestampset', 'ttext', count(*) FROM tbl_timestampset, tbl_ttext WHERE ts <@ temp;

INSERT INTO test_boundboxops(op, leftarg, rightarg, noidx)
SELECT '<@', 'period', 'tbool', count(*) FROM tbl_period, tbl_tbool WHERE p <@ temp;
INSERT INTO test_boundboxops(op, leftarg, rightarg, noidx)
SELECT '<@', 'period', 'tint', count(*) FROM tbl_period, tbl_tint WHERE p <@ temp;
INSERT INTO test_boundboxops(op, leftarg, rightarg, noidx)
SELECT '<@', 'period', 'tfloat', count(*) FROM tbl_period, tbl_tfloat WHERE p <@ temp;
INSERT INTO test_boundboxops(op, leftarg, rightarg, noidx)
SELECT '<@', 'period', 'ttext', count(*) FROM tbl_period, tbl_ttext WHERE p <@ temp;

INSERT INTO test_boundboxops(op, leftarg, rightarg, noidx)
SELECT '<@', 'periodset', 'tbool', count(*) FROM tbl_periodset, tbl_tbool WHERE ps <@ temp;
INSERT INTO test_boundboxops(op, leftarg, rightarg, noidx)
SELECT '<@', 'periodset', 'tint', count(*) FROM tbl_periodset, tbl_tint WHERE ps <@ temp;
INSERT INTO test_boundboxops(op, leftarg, rightarg, noidx)
SELECT '<@', 'periodset', 'tfloat', count(*) FROM tbl_periodset, tbl_tfloat WHERE ps <@ temp;
INSERT INTO test_boundboxops(op, leftarg, rightarg, noidx)
SELECT '<@', 'periodset', 'ttext', count(*) FROM tbl_periodset, tbl_ttext WHERE ps <@ temp;

-------------------------------------------------------------------------------

INSERT INTO test_boundboxops(op, leftarg, rightarg, noidx)
SELECT '<@', 'tbool', 'timestamptz', count(*) FROM tbl_tbool, tbl_timestamptz WHERE temp <@ t;
INSERT INTO test_boundboxops(op, leftarg, rightarg, noidx)
SELECT '<@', 'tbool', 'timestampset', count(*) FROM tbl_tbool, tbl_timestampset WHERE temp <@ ts;
INSERT INTO test_boundboxops(op, leftarg, rightarg, noidx)
SELECT '<@', 'tbool', 'period', count(*) FROM tbl_tbool, tbl_period WHERE temp <@ p;
INSERT INTO test_boundboxops(op, leftarg, rightarg, noidx)
SELECT '<@', 'tbool', 'periodset', count(*) FROM tbl_tbool, tbl_periodset WHERE temp <@ ps;
INSERT INTO test_boundboxops(op, leftarg, rightarg, noidx)
SELECT '<@', 'tbool', 'tbool', count(*) FROM tbl_tbool t1, tbl_tbool t2 WHERE t1.temp <@ t2.temp;

INSERT INTO test_boundboxops(op, leftarg, rightarg, noidx)
SELECT '<@', 'tint', 'int', count(*) FROM tbl_tint, tbl_int WHERE temp <@ i;
INSERT INTO test_boundboxops(op, leftarg, rightarg, noidx)
SELECT '<@', 'tint', 'intrange', count(*) FROM tbl_tint, tbl_intrange WHERE temp <@ i;
INSERT INTO test_boundboxops(op, leftarg, rightarg, noidx)
SELECT '<@', 'tint', 'float', count(*) FROM tbl_tint, tbl_float WHERE temp <@ f;
INSERT INTO test_boundboxops(op, leftarg, rightarg, noidx)
SELECT '<@', 'tint', 'timestamptz', count(*) FROM tbl_tint, tbl_timestamptz WHERE temp <@ t;
INSERT INTO test_boundboxops(op, leftarg, rightarg, noidx)
SELECT '<@', 'tint', 'timestampset', count(*) FROM tbl_tint, tbl_timestampset WHERE temp <@ ts;
INSERT INTO test_boundboxops(op, leftarg, rightarg, noidx)
SELECT '<@', 'tint', 'period', count(*) FROM tbl_tint, tbl_period WHERE temp <@ p;
INSERT INTO test_boundboxops(op, leftarg, rightarg, noidx)
SELECT '<@', 'tint', 'periodset', count(*) FROM tbl_tint, tbl_periodset WHERE temp <@ ps;
INSERT INTO test_boundboxops(op, leftarg, rightarg, noidx)
SELECT '<@', 'tint', 'tbox', count(*) FROM tbl_tint, tbl_tbox WHERE temp <@ b;
INSERT INTO test_boundboxops(op, leftarg, rightarg, noidx)
SELECT '<@', 'tint', 'tint', count(*) FROM tbl_tint t1, tbl_tint t2 WHERE t1.temp <@ t2.temp;
INSERT INTO test_boundboxops(op, leftarg, rightarg, noidx)
SELECT '<@', 'tint', 'tfloat', count(*) FROM tbl_tint t1, tbl_tfloat t2 WHERE t1.temp <@ t2.temp;

INSERT INTO test_boundboxops(op, leftarg, rightarg, noidx)
SELECT '<@', 'tfloat', 'int', count(*) FROM tbl_tfloat, tbl_int WHERE temp <@ i;
INSERT INTO test_boundboxops(op, leftarg, rightarg, noidx)
SELECT '<@', 'tfloat', 'float', count(*) FROM tbl_tfloat, tbl_float WHERE temp <@ f;
INSERT INTO test_boundboxops(op, leftarg, rightarg, noidx)
SELECT '<@', 'tfloat', 'floatrange', count(*) FROM tbl_tfloat, tbl_floatrange WHERE temp <@ f;
INSERT INTO test_boundboxops(op, leftarg, rightarg, noidx)
SELECT '<@', 'tfloat', 'timestamptz', count(*) FROM tbl_tfloat, tbl_timestamptz WHERE temp <@ t;
INSERT INTO test_boundboxops(op, leftarg, rightarg, noidx)
SELECT '<@', 'tfloat', 'timestampset', count(*) FROM tbl_tfloat, tbl_timestampset WHERE temp <@ ts;
INSERT INTO test_boundboxops(op, leftarg, rightarg, noidx)
SELECT '<@', 'tfloat', 'period', count(*) FROM tbl_tfloat, tbl_period WHERE temp <@ p;
INSERT INTO test_boundboxops(op, leftarg, rightarg, noidx)
SELECT '<@', 'tfloat', 'periodset', count(*) FROM tbl_tfloat, tbl_periodset WHERE temp <@ ps;
INSERT INTO test_boundboxops(op, leftarg, rightarg, noidx)
SELECT '<@', 'tfloat', 'tbox', count(*) FROM tbl_tfloat, tbl_tbox WHERE temp <@ b;
INSERT INTO test_boundboxops(op, leftarg, rightarg, noidx)
SELECT '<@', 'tfloat', 'tint', count(*) FROM tbl_tfloat t1, tbl_tint t2 WHERE t1.temp <@ t2.temp;
INSERT INTO test_boundboxops(op, leftarg, rightarg, noidx)
SELECT '<@', 'tfloat', 'tfloat', count(*) FROM tbl_tfloat t1, tbl_tfloat t2 WHERE t1.temp <@ t2.temp;

INSERT INTO test_boundboxops(op, leftarg, rightarg, noidx)
SELECT '<@', 'ttext', 'timestamptz', count(*) FROM tbl_ttext, tbl_timestamptz WHERE temp <@ t;
INSERT INTO test_boundboxops(op, leftarg, rightarg, noidx)
SELECT '<@', 'ttext', 'timestampset', count(*) FROM tbl_ttext, tbl_timestampset WHERE temp <@ ts;
INSERT INTO test_boundboxops(op, leftarg, rightarg, noidx)
SELECT '<@', 'ttext', 'period', count(*) FROM tbl_ttext, tbl_period WHERE temp <@ p;
INSERT INTO test_boundboxops(op, leftarg, rightarg, noidx)
SELECT '<@', 'ttext', 'periodset', count(*) FROM tbl_ttext, tbl_periodset WHERE temp <@ ps;
INSERT INTO test_boundboxops(op, leftarg, rightarg, noidx)
SELECT '<@', 'ttext', 'ttext', count(*) FROM tbl_ttext t1, tbl_ttext t2 WHERE t1.temp <@ t2.temp;

-------------------------------------------------------------------------------
-- Same
-------------------------------------------------------------------------------

INSERT INTO test_boundboxops(op, leftarg, rightarg, noidx)
SELECT '~=', 'timestamptz', 'tbool', count(*) FROM tbl_timestamptz, tbl_tbool WHERE t ~= temp;
INSERT INTO test_boundboxops(op, leftarg, rightarg, noidx)
SELECT '~=', 'timestamptz', 'tint', count(*) FROM tbl_timestamptz, tbl_tint WHERE t ~= temp;
INSERT INTO test_boundboxops(op, leftarg, rightarg, noidx)
SELECT '~=', 'timestamptz', 'tfloat', count(*) FROM tbl_timestamptz, tbl_tfloat WHERE t ~= temp;
INSERT INTO test_boundboxops(op, leftarg, rightarg, noidx)
SELECT '~=', 'timestamptz', 'ttext', count(*) FROM tbl_timestamptz, tbl_ttext WHERE t ~= temp;

INSERT INTO test_boundboxops(op, leftarg, rightarg, noidx)
SELECT '~=', 'timestampset', 'tbool', count(*) FROM tbl_timestampset, tbl_tbool WHERE ts ~= temp;
INSERT INTO test_boundboxops(op, leftarg, rightarg, noidx)
SELECT '~=', 'timestampset', 'tint', count(*) FROM tbl_timestampset, tbl_tint WHERE ts ~= temp;
INSERT INTO test_boundboxops(op, leftarg, rightarg, noidx)
SELECT '~=', 'timestampset', 'tfloat', count(*) FROM tbl_timestampset, tbl_tfloat WHERE ts ~= temp;
INSERT INTO test_boundboxops(op, leftarg, rightarg, noidx)
SELECT '~=', 'timestampset', 'ttext', count(*) FROM tbl_timestampset, tbl_ttext WHERE ts ~= temp;

INSERT INTO test_boundboxops(op, leftarg, rightarg, noidx)
SELECT '~=', 'period', 'tbool', count(*) FROM tbl_period, tbl_tbool WHERE p ~= temp;
INSERT INTO test_boundboxops(op, leftarg, rightarg, noidx)
SELECT '~=', 'period', 'tint', count(*) FROM tbl_period, tbl_tint WHERE p ~= temp;
INSERT INTO test_boundboxops(op, leftarg, rightarg, noidx)
SELECT '~=', 'period', 'tfloat', count(*) FROM tbl_period, tbl_tfloat WHERE p ~= temp;
INSERT INTO test_boundboxops(op, leftarg, rightarg, noidx)
SELECT '~=', 'period', 'ttext', count(*) FROM tbl_period, tbl_ttext WHERE p ~= temp;

INSERT INTO test_boundboxops(op, leftarg, rightarg, noidx)
SELECT '~=', 'periodset', 'tbool', count(*) FROM tbl_periodset, tbl_tbool WHERE ps ~= temp;
INSERT INTO test_boundboxops(op, leftarg, rightarg, noidx)
SELECT '~=', 'periodset', 'tint', count(*) FROM tbl_periodset, tbl_tint WHERE ps ~= temp;
INSERT INTO test_boundboxops(op, leftarg, rightarg, noidx)
SELECT '~=', 'periodset', 'tfloat', count(*) FROM tbl_periodset, tbl_tfloat WHERE ps ~= temp;
INSERT INTO test_boundboxops(op, leftarg, rightarg, noidx)
SELECT '~=', 'periodset', 'ttext', count(*) FROM tbl_periodset, tbl_ttext WHERE ps ~= temp;

-------------------------------------------------------------------------------

INSERT INTO test_boundboxops(op, leftarg, rightarg, noidx)
SELECT '~=', 'tbool', 'timestamptz', count(*) FROM tbl_tbool, tbl_timestamptz WHERE temp ~= t;
INSERT INTO test_boundboxops(op, leftarg, rightarg, noidx)
SELECT '~=', 'tbool', 'timestampset', count(*) FROM tbl_tbool, tbl_timestampset WHERE temp ~= ts;
INSERT INTO test_boundboxops(op, leftarg, rightarg, noidx)
SELECT '~=', 'tbool', 'period', count(*) FROM tbl_tbool, tbl_period WHERE temp ~= p;
INSERT INTO test_boundboxops(op, leftarg, rightarg, noidx)
SELECT '~=', 'tbool', 'periodset', count(*) FROM tbl_tbool, tbl_periodset WHERE temp ~= ps;
INSERT INTO test_boundboxops(op, leftarg, rightarg, noidx)
SELECT '~=', 'tbool', 'tbool', count(*) FROM tbl_tbool t1, tbl_tbool t2 WHERE t1.temp ~= t2.temp;

INSERT INTO test_boundboxops(op, leftarg, rightarg, noidx)
SELECT '~=', 'tint', 'int', count(*) FROM tbl_tint, tbl_int WHERE temp ~= i;
INSERT INTO test_boundboxops(op, leftarg, rightarg, noidx)
SELECT '~=', 'tint', 'intrange', count(*) FROM tbl_tint, tbl_intrange WHERE temp ~= i;
INSERT INTO test_boundboxops(op, leftarg, rightarg, noidx)
SELECT '~=', 'tint', 'float', count(*) FROM tbl_tint, tbl_float WHERE temp ~= f;
INSERT INTO test_boundboxops(op, leftarg, rightarg, noidx)
SELECT '~=', 'tint', 'timestamptz', count(*) FROM tbl_tint, tbl_timestamptz WHERE temp ~= t;
INSERT INTO test_boundboxops(op, leftarg, rightarg, noidx)
SELECT '~=', 'tint', 'timestampset', count(*) FROM tbl_tint, tbl_timestampset WHERE temp ~= ts;
INSERT INTO test_boundboxops(op, leftarg, rightarg, noidx)
SELECT '~=', 'tint', 'period', count(*) FROM tbl_tint, tbl_period WHERE temp ~= p;
INSERT INTO test_boundboxops(op, leftarg, rightarg, noidx)
SELECT '~=', 'tint', 'periodset', count(*) FROM tbl_tint, tbl_periodset WHERE temp ~= ps;
INSERT INTO test_boundboxops(op, leftarg, rightarg, noidx)
SELECT '~=', 'tint', 'tbox', count(*) FROM tbl_tint, tbl_tbox WHERE temp ~= b;
INSERT INTO test_boundboxops(op, leftarg, rightarg, noidx)
SELECT '~=', 'tint', 'tint', count(*) FROM tbl_tint t1, tbl_tint t2 WHERE t1.temp ~= t2.temp;
INSERT INTO test_boundboxops(op, leftarg, rightarg, noidx)
SELECT '~=', 'tint', 'tfloat', count(*) FROM tbl_tint t1, tbl_tfloat t2 WHERE t1.temp ~= t2.temp;

INSERT INTO test_boundboxops(op, leftarg, rightarg, noidx)
SELECT '~=', 'tfloat', 'int', count(*) FROM tbl_tfloat, tbl_int WHERE temp ~= i;
INSERT INTO test_boundboxops(op, leftarg, rightarg, noidx)
SELECT '~=', 'tfloat', 'float', count(*) FROM tbl_tfloat, tbl_float WHERE temp ~= f;
INSERT INTO test_boundboxops(op, leftarg, rightarg, noidx)
SELECT '~=', 'tfloat', 'floatrange', count(*) FROM tbl_tfloat, tbl_floatrange WHERE temp ~= f;
INSERT INTO test_boundboxops(op, leftarg, rightarg, noidx)
SELECT '~=', 'tfloat', 'timestamptz', count(*) FROM tbl_tfloat, tbl_timestamptz WHERE temp ~= t;
INSERT INTO test_boundboxops(op, leftarg, rightarg, noidx)
SELECT '~=', 'tfloat', 'timestampset', count(*) FROM tbl_tfloat, tbl_timestampset WHERE temp ~= ts;
INSERT INTO test_boundboxops(op, leftarg, rightarg, noidx)
SELECT '~=', 'tfloat', 'period', count(*) FROM tbl_tfloat, tbl_period WHERE temp ~= p;
INSERT INTO test_boundboxops(op, leftarg, rightarg, noidx)
SELECT '~=', 'tfloat', 'periodset', count(*) FROM tbl_tfloat, tbl_periodset WHERE temp ~= ps;
INSERT INTO test_boundboxops(op, leftarg, rightarg, noidx)
SELECT '~=', 'tfloat', 'tbox', count(*) FROM tbl_tfloat, tbl_tbox WHERE temp ~= b;
INSERT INTO test_boundboxops(op, leftarg, rightarg, noidx)
SELECT '~=', 'tfloat', 'tint', count(*) FROM tbl_tfloat t1, tbl_tint t2 WHERE t1.temp ~= t2.temp;
INSERT INTO test_boundboxops(op, leftarg, rightarg, noidx)
SELECT '~=', 'tfloat', 'tfloat', count(*) FROM tbl_tfloat t1, tbl_tfloat t2 WHERE t1.temp ~= t2.temp;

INSERT INTO test_boundboxops(op, leftarg, rightarg, noidx)
SELECT '~=', 'ttext', 'timestamptz', count(*) FROM tbl_ttext, tbl_timestamptz WHERE temp ~= t;
INSERT INTO test_boundboxops(op, leftarg, rightarg, noidx)
SELECT '~=', 'ttext', 'timestampset', count(*) FROM tbl_ttext, tbl_timestampset WHERE temp ~= ts;
INSERT INTO test_boundboxops(op, leftarg, rightarg, noidx)
SELECT '~=', 'ttext', 'period', count(*) FROM tbl_ttext, tbl_period WHERE temp ~= p;
INSERT INTO test_boundboxops(op, leftarg, rightarg, noidx)
SELECT '~=', 'ttext', 'periodset', count(*) FROM tbl_ttext, tbl_periodset WHERE temp ~= ps;
INSERT INTO test_boundboxops(op, leftarg, rightarg, noidx)
SELECT '~=', 'ttext', 'ttext', count(*) FROM tbl_ttext t1, tbl_ttext t2 WHERE t1.temp ~= t2.temp;

-------------------------------------------------------------------------------

CREATE INDEX tbl_tbool_gist_idx ON tbl_tbool USING GIST(temp);
CREATE INDEX tbl_tint_gist_idx ON tbl_tint USING GIST(temp);
CREATE INDEX tbl_tfloat_gist_idx ON tbl_tfloat USING GIST(temp);
CREATE INDEX tbl_ttext_gist_idx ON tbl_ttext USING GIST(temp);

-------------------------------------------------------------------------------
-- Overlaps
-------------------------------------------------------------------------------

UPDATE test_boundboxops
SET gistidx = ( SELECT count(*) FROM tbl_timestamptz, tbl_tbool WHERE t && temp ) 
WHERE op = '&&' and leftarg = 'timestamptz' and rightarg = 'tbool';
UPDATE test_boundboxops
SET gistidx = ( SELECT count(*) FROM tbl_timestamptz, tbl_tint WHERE t && temp ) 
WHERE op = '&&' and leftarg = 'timestamptz' and rightarg = 'tint';
UPDATE test_boundboxops
SET gistidx = ( SELECT count(*) FROM tbl_timestamptz, tbl_tfloat WHERE t && temp ) 
WHERE op = '&&' and leftarg = 'timestamptz' and rightarg = 'tfloat';
UPDATE test_boundboxops
SET gistidx = ( SELECT count(*) FROM tbl_timestamptz, tbl_ttext WHERE t && temp ) 
WHERE op = '&&' and leftarg = 'timestamptz' and rightarg = 'ttext';

UPDATE test_boundboxops
SET gistidx = ( SELECT count(*) FROM tbl_timestampset, tbl_tbool WHERE ts && temp ) 
WHERE op = '&&' and leftarg = 'timestampset' and rightarg = 'tbool';
UPDATE test_boundboxops
SET gistidx = ( SELECT count(*) FROM tbl_timestampset, tbl_tint WHERE ts && temp ) 
WHERE op = '&&' and leftarg = 'timestampset' and rightarg = 'tint';
UPDATE test_boundboxops
SET gistidx = ( SELECT count(*) FROM tbl_timestampset, tbl_tfloat WHERE ts && temp ) 
WHERE op = '&&' and leftarg = 'timestampset' and rightarg = 'tfloat';
UPDATE test_boundboxops
SET gistidx = ( SELECT count(*) FROM tbl_timestampset, tbl_ttext WHERE ts && temp ) 
WHERE op = '&&' and leftarg = 'timestampset' and rightarg = 'ttext';

UPDATE test_boundboxops
SET gistidx = ( SELECT count(*) FROM tbl_period, tbl_tbool WHERE p && temp ) 
WHERE op = '&&' and leftarg = 'period' and rightarg = 'tbool';
UPDATE test_boundboxops
SET gistidx = ( SELECT count(*) FROM tbl_period, tbl_tint WHERE p && temp ) 
WHERE op = '&&' and leftarg = 'period' and rightarg = 'tint';
UPDATE test_boundboxops
SET gistidx = ( SELECT count(*) FROM tbl_period, tbl_tfloat WHERE p && temp ) 
WHERE op = '&&' and leftarg = 'period' and rightarg = 'tfloat';
UPDATE test_boundboxops
SET gistidx = ( SELECT count(*) FROM tbl_period, tbl_ttext WHERE p && temp ) 
WHERE op = '&&' and leftarg = 'period' and rightarg = 'ttext';

UPDATE test_boundboxops
SET gistidx = ( SELECT count(*) FROM tbl_periodset, tbl_tbool WHERE ps && temp ) 
WHERE op = '&&' and leftarg = 'periodset' and rightarg = 'tbool';
UPDATE test_boundboxops
SET gistidx = ( SELECT count(*) FROM tbl_periodset, tbl_tint WHERE ps && temp ) 
WHERE op = '&&' and leftarg = 'periodset' and rightarg = 'tint';
UPDATE test_boundboxops
SET gistidx = ( SELECT count(*) FROM tbl_periodset, tbl_tfloat WHERE ps && temp ) 
WHERE op = '&&' and leftarg = 'periodset' and rightarg = 'tfloat';
UPDATE test_boundboxops
SET gistidx = ( SELECT count(*) FROM tbl_periodset, tbl_ttext WHERE ps && temp ) 
WHERE op = '&&' and leftarg = 'periodset' and rightarg = 'ttext';

-------------------------------------------------------------------------------

UPDATE test_boundboxops
SET gistidx = ( SELECT count(*) FROM tbl_tbool, tbl_timestamptz WHERE temp && t ) 
WHERE op = '&&' and leftarg = 'tbool' and rightarg = 'timestamptz';
UPDATE test_boundboxops
SET gistidx = ( SELECT count(*) FROM tbl_tbool, tbl_timestampset WHERE temp && ts ) 
WHERE op = '&&' and leftarg = 'tbool' and rightarg = 'timestampset';
UPDATE test_boundboxops
SET gistidx = ( SELECT count(*) FROM tbl_tbool, tbl_period WHERE temp && p ) 
WHERE op = '&&' and leftarg = 'tbool' and rightarg = 'period';
UPDATE test_boundboxops
SET gistidx = ( SELECT count(*) FROM tbl_tbool, tbl_periodset WHERE temp && ps ) 
WHERE op = '&&' and leftarg = 'tbool' and rightarg = 'periodset';
UPDATE test_boundboxops
SET gistidx = ( SELECT count(*) FROM tbl_tbool t1, tbl_tbool t2 WHERE t1.temp && t2.temp ) 
WHERE op = '&&' and leftarg = 'tbool' and rightarg = 'tbool';

UPDATE test_boundboxops
SET gistidx = ( SELECT count(*) FROM tbl_tint, tbl_int WHERE temp && i ) 
WHERE op = '&&' and leftarg = 'tint' and rightarg = 'int';
UPDATE test_boundboxops
SET gistidx = ( SELECT count(*) FROM tbl_tint, tbl_intrange WHERE temp && i ) 
WHERE op = '&&' and leftarg = 'tint' and rightarg = 'intrange';
UPDATE test_boundboxops
SET gistidx = ( SELECT count(*) FROM tbl_tint, tbl_float WHERE temp && f ) 
WHERE op = '&&' and leftarg = 'tint' and rightarg = 'float';
UPDATE test_boundboxops
SET gistidx = ( SELECT count(*) FROM tbl_tint, tbl_timestamptz WHERE temp && t ) 
WHERE op = '&&' and leftarg = 'tint' and rightarg = 'timestamptz';
UPDATE test_boundboxops
SET gistidx = ( SELECT count(*) FROM tbl_tint, tbl_timestampset WHERE temp && ts ) 
WHERE op = '&&' and leftarg = 'tint' and rightarg = 'timestampset';
UPDATE test_boundboxops
SET gistidx = ( SELECT count(*) FROM tbl_tint, tbl_period WHERE temp && p ) 
WHERE op = '&&' and leftarg = 'tint' and rightarg = 'period';
UPDATE test_boundboxops
SET gistidx = ( SELECT count(*) FROM tbl_tint, tbl_periodset WHERE temp && ps ) 
WHERE op = '&&' and leftarg = 'tint' and rightarg = 'periodset';
UPDATE test_boundboxops
SET gistidx = ( SELECT count(*) FROM tbl_tint, tbl_tbox WHERE temp && b ) 
WHERE op = '&&' and leftarg = 'tint' and rightarg = 'tbox';
UPDATE test_boundboxops
SET gistidx = ( SELECT count(*) FROM tbl_tint t1, tbl_tint t2 WHERE t1.temp && t2.temp ) 
WHERE op = '&&' and leftarg = 'tint' and rightarg = 'tint';
UPDATE test_boundboxops
SET gistidx = ( SELECT count(*) FROM tbl_tint t1, tbl_tfloat t2 WHERE t1.temp && t2.temp ) 
WHERE op = '&&' and leftarg = 'tint' and rightarg = 'tfloat';

-------------------------------------------------------------------------------

UPDATE test_boundboxops
SET gistidx = ( SELECT count(*) FROM tbl_tfloat, tbl_int WHERE temp && i ) 
WHERE op = '&&' and leftarg = 'tfloat' and rightarg = 'int';
UPDATE test_boundboxops
SET gistidx = ( SELECT count(*) FROM tbl_tfloat, tbl_float WHERE temp && f ) 
WHERE op = '&&' and leftarg = 'tfloat' and rightarg = 'float';
UPDATE test_boundboxops
SET gistidx = ( SELECT count(*) FROM tbl_tfloat, tbl_floatrange WHERE temp && f ) 
WHERE op = '&&' and leftarg = 'tfloat' and rightarg = 'floatrange';
UPDATE test_boundboxops
SET gistidx = ( SELECT count(*) FROM tbl_tfloat, tbl_timestamptz WHERE temp && t ) 
WHERE op = '&&' and leftarg = 'tfloat' and rightarg = 'timestamptz';
UPDATE test_boundboxops
SET gistidx = ( SELECT count(*) FROM tbl_tfloat, tbl_timestampset WHERE temp && ts ) 
WHERE op = '&&' and leftarg = 'tfloat' and rightarg = 'timestampset';
UPDATE test_boundboxops
SET gistidx = ( SELECT count(*) FROM tbl_tfloat, tbl_period WHERE temp && p ) 
WHERE op = '&&' and leftarg = 'tfloat' and rightarg = 'period';
UPDATE test_boundboxops
SET gistidx = ( SELECT count(*) FROM tbl_tfloat, tbl_periodset WHERE temp && ps ) 
WHERE op = '&&' and leftarg = 'tfloat' and rightarg = 'periodset';
UPDATE test_boundboxops
SET gistidx = ( SELECT count(*) FROM tbl_tfloat, tbl_tbox WHERE temp && b ) 
WHERE op = '&&' and leftarg = 'tfloat' and rightarg = 'tbox';
UPDATE test_boundboxops
SET gistidx = ( SELECT count(*) FROM tbl_tfloat t1, tbl_tint t2 WHERE t1.temp && t2.temp ) 
WHERE op = '&&' and leftarg = 'tfloat' and rightarg = 'tint';
UPDATE test_boundboxops
SET gistidx = ( SELECT count(*) FROM tbl_tfloat t1, tbl_tfloat t2 WHERE t1.temp && t2.temp ) 
WHERE op = '&&' and leftarg = 'tfloat' and rightarg = 'tfloat';

UPDATE test_boundboxops
SET gistidx = ( SELECT count(*) FROM tbl_ttext, tbl_timestamptz WHERE temp && t ) 
WHERE op = '&&' and leftarg = 'ttext' and rightarg = 'timestamptz';
UPDATE test_boundboxops
SET gistidx = ( SELECT count(*) FROM tbl_ttext, tbl_timestampset WHERE temp && ts ) 
WHERE op = '&&' and leftarg = 'ttext' and rightarg = 'timestampset';
UPDATE test_boundboxops
SET gistidx = ( SELECT count(*) FROM tbl_ttext, tbl_period WHERE temp && p ) 
WHERE op = '&&' and leftarg = 'ttext' and rightarg = 'period';
UPDATE test_boundboxops
SET gistidx = ( SELECT count(*) FROM tbl_ttext, tbl_periodset WHERE temp && ps ) 
WHERE op = '&&' and leftarg = 'ttext' and rightarg = 'periodset';
UPDATE test_boundboxops
SET gistidx = ( SELECT count(*) FROM tbl_ttext t1, tbl_ttext t2 WHERE t1.temp && t2.temp ) 
WHERE op = '&&' and leftarg = 'ttext' and rightarg = 'ttext';

-------------------------------------------------------------------------------
-- Contains
-------------------------------------------------------------------------------

UPDATE test_boundboxops
SET gistidx = ( SELECT count(*) FROM tbl_timestamptz, tbl_tbool WHERE t @> temp ) 
WHERE op = '@>' and leftarg = 'timestamptz' and rightarg = 'tbool';
UPDATE test_boundboxops
SET gistidx = ( SELECT count(*) FROM tbl_timestamptz, tbl_tint WHERE t @> temp ) 
WHERE op = '@>' and leftarg = 'timestamptz' and rightarg = 'tint';
UPDATE test_boundboxops
SET gistidx = ( SELECT count(*) FROM tbl_timestamptz, tbl_tfloat WHERE t @> temp ) 
WHERE op = '@>' and leftarg = 'timestamptz' and rightarg = 'tfloat';
UPDATE test_boundboxops
SET gistidx = ( SELECT count(*) FROM tbl_timestamptz, tbl_ttext WHERE t @> temp ) 
WHERE op = '@>' and leftarg = 'timestamptz' and rightarg = 'ttext';

UPDATE test_boundboxops
SET gistidx = ( SELECT count(*) FROM tbl_timestampset, tbl_tbool WHERE ts @> temp ) 
WHERE op = '@>' and leftarg = 'timestampset' and rightarg = 'tbool';
UPDATE test_boundboxops
SET gistidx = ( SELECT count(*) FROM tbl_timestampset, tbl_tint WHERE ts @> temp ) 
WHERE op = '@>' and leftarg = 'timestampset' and rightarg = 'tint';
UPDATE test_boundboxops
SET gistidx = ( SELECT count(*) FROM tbl_timestampset, tbl_tfloat WHERE ts @> temp ) 
WHERE op = '@>' and leftarg = 'timestampset' and rightarg = 'tfloat';
UPDATE test_boundboxops
SET gistidx = ( SELECT count(*) FROM tbl_timestampset, tbl_ttext WHERE ts @> temp ) 
WHERE op = '@>' and leftarg = 'timestampset' and rightarg = 'ttext';

UPDATE test_boundboxops
SET gistidx = ( SELECT count(*) FROM tbl_period, tbl_tbool WHERE p @> temp ) 
WHERE op = '@>' and leftarg = 'period' and rightarg = 'tbool';
UPDATE test_boundboxops
SET gistidx = ( SELECT count(*) FROM tbl_period, tbl_tint WHERE p @> temp ) 
WHERE op = '@>' and leftarg = 'period' and rightarg = 'tint';
UPDATE test_boundboxops
SET gistidx = ( SELECT count(*) FROM tbl_period, tbl_tfloat WHERE p @> temp ) 
WHERE op = '@>' and leftarg = 'period' and rightarg = 'tfloat';
UPDATE test_boundboxops
SET gistidx = ( SELECT count(*) FROM tbl_period, tbl_ttext WHERE p @> temp ) 
WHERE op = '@>' and leftarg = 'period' and rightarg = 'ttext';

UPDATE test_boundboxops
SET gistidx = ( SELECT count(*) FROM tbl_periodset, tbl_tbool WHERE ps @> temp ) 
WHERE op = '@>' and leftarg = 'periodset' and rightarg = 'tbool';
UPDATE test_boundboxops
SET gistidx = ( SELECT count(*) FROM tbl_periodset, tbl_tint WHERE ps @> temp ) 
WHERE op = '@>' and leftarg = 'periodset' and rightarg = 'tint';
UPDATE test_boundboxops
SET gistidx = ( SELECT count(*) FROM tbl_periodset, tbl_tfloat WHERE ps @> temp ) 
WHERE op = '@>' and leftarg = 'periodset' and rightarg = 'tfloat';
UPDATE test_boundboxops
SET gistidx = ( SELECT count(*) FROM tbl_periodset, tbl_ttext WHERE ps @> temp ) 
WHERE op = '@>' and leftarg = 'periodset' and rightarg = 'ttext';

-------------------------------------------------------------------------------

UPDATE test_boundboxops
SET gistidx = ( SELECT count(*) FROM tbl_tbool, tbl_timestamptz WHERE temp @> t ) 
WHERE op = '@>' and leftarg = 'tbool' and rightarg = 'timestamptz';
UPDATE test_boundboxops
SET gistidx = ( SELECT count(*) FROM tbl_tbool, tbl_timestampset WHERE temp @> ts ) 
WHERE op = '@>' and leftarg = 'tbool' and rightarg = 'timestampset';
UPDATE test_boundboxops
SET gistidx = ( SELECT count(*) FROM tbl_tbool, tbl_period WHERE temp @> p ) 
WHERE op = '@>' and leftarg = 'tbool' and rightarg = 'period';
UPDATE test_boundboxops
SET gistidx = ( SELECT count(*) FROM tbl_tbool, tbl_periodset WHERE temp @> ps ) 
WHERE op = '@>' and leftarg = 'tbool' and rightarg = 'periodset';
UPDATE test_boundboxops
SET gistidx = ( SELECT count(*) FROM tbl_tbool t1, tbl_tbool t2 WHERE t1.temp @> t2.temp ) 
WHERE op = '@>' and leftarg = 'tbool' and rightarg = 'tbool';

UPDATE test_boundboxops
SET gistidx = ( SELECT count(*) FROM tbl_tint, tbl_int WHERE temp @> i ) 
WHERE op = '@>' and leftarg = 'tint' and rightarg = 'int';
UPDATE test_boundboxops
SET gistidx = ( SELECT count(*) FROM tbl_tint, tbl_intrange WHERE temp @> i ) 
WHERE op = '@>' and leftarg = 'tint' and rightarg = 'intrange';
UPDATE test_boundboxops
SET gistidx = ( SELECT count(*) FROM tbl_tint, tbl_float WHERE temp @> f ) 
WHERE op = '@>' and leftarg = 'tint' and rightarg = 'float';
UPDATE test_boundboxops
SET gistidx = ( SELECT count(*) FROM tbl_tint, tbl_timestamptz WHERE temp @> t ) 
WHERE op = '@>' and leftarg = 'tint' and rightarg = 'timestamptz';
UPDATE test_boundboxops
SET gistidx = ( SELECT count(*) FROM tbl_tint, tbl_timestampset WHERE temp @> ts ) 
WHERE op = '@>' and leftarg = 'tint' and rightarg = 'timestampset';
UPDATE test_boundboxops
SET gistidx = ( SELECT count(*) FROM tbl_tint, tbl_period WHERE temp @> p ) 
WHERE op = '@>' and leftarg = 'tint' and rightarg = 'period';
UPDATE test_boundboxops
SET gistidx = ( SELECT count(*) FROM tbl_tint, tbl_periodset WHERE temp @> ps ) 
WHERE op = '@>' and leftarg = 'tint' and rightarg = 'periodset';
UPDATE test_boundboxops
SET gistidx = ( SELECT count(*) FROM tbl_tint, tbl_tbox WHERE temp @> b ) 
WHERE op = '@>' and leftarg = 'tint' and rightarg = 'tbox';
UPDATE test_boundboxops
SET gistidx = ( SELECT count(*) FROM tbl_tint t1, tbl_tint t2 WHERE t1.temp @> t2.temp ) 
WHERE op = '@>' and leftarg = 'tint' and rightarg = 'tint';
UPDATE test_boundboxops
SET gistidx = ( SELECT count(*) FROM tbl_tint t1, tbl_tfloat t2 WHERE t1.temp @> t2.temp ) 
WHERE op = '@>' and leftarg = 'tint' and rightarg = 'tfloat';

UPDATE test_boundboxops
SET gistidx = ( SELECT count(*) FROM tbl_tfloat, tbl_int WHERE temp @> i ) 
WHERE op = '@>' and leftarg = 'tfloat' and rightarg = 'int';
UPDATE test_boundboxops
SET gistidx = ( SELECT count(*) FROM tbl_tfloat, tbl_float WHERE temp @> f ) 
WHERE op = '@>' and leftarg = 'tfloat' and rightarg = 'float';
UPDATE test_boundboxops
SET gistidx = ( SELECT count(*) FROM tbl_tfloat, tbl_floatrange WHERE temp @> f ) 
WHERE op = '@>' and leftarg = 'tfloat' and rightarg = 'floatrange';
UPDATE test_boundboxops
SET gistidx = ( SELECT count(*) FROM tbl_tfloat, tbl_timestamptz WHERE temp @> t ) 
WHERE op = '@>' and leftarg = 'tfloat' and rightarg = 'timestamptz';
UPDATE test_boundboxops
SET gistidx = ( SELECT count(*) FROM tbl_tfloat, tbl_timestampset WHERE temp @> ts ) 
WHERE op = '@>' and leftarg = 'tfloat' and rightarg = 'timestampset';
UPDATE test_boundboxops
SET gistidx = ( SELECT count(*) FROM tbl_tfloat, tbl_period WHERE temp @> p ) 
WHERE op = '@>' and leftarg = 'tfloat' and rightarg = 'period';
UPDATE test_boundboxops
SET gistidx = ( SELECT count(*) FROM tbl_tfloat, tbl_periodset WHERE temp @> ps ) 
WHERE op = '@>' and leftarg = 'tfloat' and rightarg = 'periodset';
UPDATE test_boundboxops
SET gistidx = ( SELECT count(*) FROM tbl_tfloat, tbl_tbox WHERE temp @> b ) 
WHERE op = '@>' and leftarg = 'tfloat' and rightarg = 'tbox';
UPDATE test_boundboxops
SET gistidx = ( SELECT count(*) FROM tbl_tfloat t1, tbl_tint t2 WHERE t1.temp @> t2.temp ) 
WHERE op = '@>' and leftarg = 'tfloat' and rightarg = 'tint';
UPDATE test_boundboxops
SET gistidx = ( SELECT count(*) FROM tbl_tfloat t1, tbl_tfloat t2 WHERE t1.temp @> t2.temp ) 
WHERE op = '@>' and leftarg = 'tfloat' and rightarg = 'tfloat';

UPDATE test_boundboxops
SET gistidx = ( SELECT count(*) FROM tbl_ttext, tbl_timestamptz WHERE temp @> t ) 
WHERE op = '@>' and leftarg = 'ttext' and rightarg = 'timestamptz';
UPDATE test_boundboxops
SET gistidx = ( SELECT count(*) FROM tbl_ttext, tbl_timestampset WHERE temp @> ts ) 
WHERE op = '@>' and leftarg = 'ttext' and rightarg = 'timestampset';
UPDATE test_boundboxops
SET gistidx = ( SELECT count(*) FROM tbl_ttext, tbl_period WHERE temp @> p ) 
WHERE op = '@>' and leftarg = 'ttext' and rightarg = 'period';
UPDATE test_boundboxops
SET gistidx = ( SELECT count(*) FROM tbl_ttext, tbl_periodset WHERE temp @> ps ) 
WHERE op = '@>' and leftarg = 'ttext' and rightarg = 'periodset';
UPDATE test_boundboxops
SET gistidx = ( SELECT count(*) FROM tbl_ttext t1, tbl_ttext t2 WHERE t1.temp @> t2.temp ) 
WHERE op = '@>' and leftarg = 'ttext' and rightarg = 'ttext';

-------------------------------------------------------------------------------
-- Contained
-------------------------------------------------------------------------------

UPDATE test_boundboxops
SET gistidx = ( SELECT count(*) FROM tbl_timestamptz, tbl_tbool WHERE t <@ temp ) 
WHERE op = '<@' and leftarg = 'timestamptz' and rightarg = 'tbool';
UPDATE test_boundboxops
SET gistidx = ( SELECT count(*) FROM tbl_timestamptz, tbl_tint WHERE t <@ temp ) 
WHERE op = '<@' and leftarg = 'timestamptz' and rightarg = 'tint';
UPDATE test_boundboxops
SET gistidx = ( SELECT count(*) FROM tbl_timestamptz, tbl_tfloat WHERE t <@ temp ) 
WHERE op = '<@' and leftarg = 'timestamptz' and rightarg = 'tfloat';
UPDATE test_boundboxops
SET gistidx = ( SELECT count(*) FROM tbl_timestamptz, tbl_ttext WHERE t <@ temp ) 
WHERE op = '<@' and leftarg = 'timestamptz' and rightarg = 'ttext';

UPDATE test_boundboxops
SET gistidx = ( SELECT count(*) FROM tbl_timestampset, tbl_tbool WHERE ts <@ temp ) 
WHERE op = '<@' and leftarg = 'timestampset' and rightarg = 'tbool';
UPDATE test_boundboxops
SET gistidx = ( SELECT count(*) FROM tbl_timestampset, tbl_tint WHERE ts <@ temp ) 
WHERE op = '<@' and leftarg = 'timestampset' and rightarg = 'tint';
UPDATE test_boundboxops
SET gistidx = ( SELECT count(*) FROM tbl_timestampset, tbl_tfloat WHERE ts <@ temp ) 
WHERE op = '<@' and leftarg = 'timestampset' and rightarg = 'tfloat';
UPDATE test_boundboxops
SET gistidx = ( SELECT count(*) FROM tbl_timestampset, tbl_ttext WHERE ts <@ temp ) 
WHERE op = '<@' and leftarg = 'timestampset' and rightarg = 'ttext';

UPDATE test_boundboxops
SET gistidx = ( SELECT count(*) FROM tbl_period, tbl_tbool WHERE p <@ temp ) 
WHERE op = '<@' and leftarg = 'period' and rightarg = 'tbool';
UPDATE test_boundboxops
SET gistidx = ( SELECT count(*) FROM tbl_period, tbl_tint WHERE p <@ temp ) 
WHERE op = '<@' and leftarg = 'period' and rightarg = 'tint';
UPDATE test_boundboxops
SET gistidx = ( SELECT count(*) FROM tbl_period, tbl_tfloat WHERE p <@ temp ) 
WHERE op = '<@' and leftarg = 'period' and rightarg = 'tfloat';
UPDATE test_boundboxops
SET gistidx = ( SELECT count(*) FROM tbl_period, tbl_ttext WHERE p <@ temp ) 
WHERE op = '<@' and leftarg = 'period' and rightarg = 'ttext';

UPDATE test_boundboxops
SET gistidx = ( SELECT count(*) FROM tbl_periodset, tbl_tbool WHERE ps <@ temp ) 
WHERE op = '<@' and leftarg = 'periodset' and rightarg = 'tbool';
UPDATE test_boundboxops
SET gistidx = ( SELECT count(*) FROM tbl_periodset, tbl_tint WHERE ps <@ temp ) 
WHERE op = '<@' and leftarg = 'periodset' and rightarg = 'tint';
UPDATE test_boundboxops
SET gistidx = ( SELECT count(*) FROM tbl_periodset, tbl_tfloat WHERE ps <@ temp ) 
WHERE op = '<@' and leftarg = 'periodset' and rightarg = 'tfloat';
UPDATE test_boundboxops
SET gistidx = ( SELECT count(*) FROM tbl_periodset, tbl_ttext WHERE ps <@ temp ) 
WHERE op = '<@' and leftarg = 'periodset' and rightarg = 'ttext';

-------------------------------------------------------------------------------

UPDATE test_boundboxops
SET gistidx = ( SELECT count(*) FROM tbl_tbool, tbl_timestamptz WHERE temp <@ t ) 
WHERE op = '<@' and leftarg = 'tbool' and rightarg = 'timestamptz';
UPDATE test_boundboxops
SET gistidx = ( SELECT count(*) FROM tbl_tbool, tbl_timestampset WHERE temp <@ ts ) 
WHERE op = '<@' and leftarg = 'tbool' and rightarg = 'timestampset';
UPDATE test_boundboxops
SET gistidx = ( SELECT count(*) FROM tbl_tbool, tbl_period WHERE temp <@ p ) 
WHERE op = '<@' and leftarg = 'tbool' and rightarg = 'period';
UPDATE test_boundboxops
SET gistidx = ( SELECT count(*) FROM tbl_tbool, tbl_periodset WHERE temp <@ ps ) 
WHERE op = '<@' and leftarg = 'tbool' and rightarg = 'periodset';
UPDATE test_boundboxops
SET gistidx = ( SELECT count(*) FROM tbl_tbool t1, tbl_tbool t2 WHERE t1.temp <@ t2.temp ) 
WHERE op = '<@' and leftarg = 'tbool' and rightarg = 'tbool';

UPDATE test_boundboxops
SET gistidx = ( SELECT count(*) FROM tbl_tint, tbl_int WHERE temp <@ i ) 
WHERE op = '<@' and leftarg = 'tint' and rightarg = 'int';
UPDATE test_boundboxops
SET gistidx = ( SELECT count(*) FROM tbl_tint, tbl_intrange WHERE temp <@ i ) 
WHERE op = '<@' and leftarg = 'tint' and rightarg = 'intrange';
UPDATE test_boundboxops
SET gistidx = ( SELECT count(*) FROM tbl_tint, tbl_float WHERE temp <@ f ) 
WHERE op = '<@' and leftarg = 'tint' and rightarg = 'float';
UPDATE test_boundboxops
SET gistidx = ( SELECT count(*) FROM tbl_tint, tbl_timestamptz WHERE temp <@ t ) 
WHERE op = '<@' and leftarg = 'tint' and rightarg = 'timestamptz';
UPDATE test_boundboxops
SET gistidx = ( SELECT count(*) FROM tbl_tint, tbl_timestampset WHERE temp <@ ts ) 
WHERE op = '<@' and leftarg = 'tint' and rightarg = 'timestampset';
UPDATE test_boundboxops
SET gistidx = ( SELECT count(*) FROM tbl_tint, tbl_period WHERE temp <@ p ) 
WHERE op = '<@' and leftarg = 'tint' and rightarg = 'period';
UPDATE test_boundboxops
SET gistidx = ( SELECT count(*) FROM tbl_tint, tbl_periodset WHERE temp <@ ps ) 
WHERE op = '<@' and leftarg = 'tint' and rightarg = 'periodset';
UPDATE test_boundboxops
SET gistidx = ( SELECT count(*) FROM tbl_tint, tbl_tbox WHERE temp <@ b ) 
WHERE op = '<@' and leftarg = 'tint' and rightarg = 'tbox';
UPDATE test_boundboxops
SET gistidx = ( SELECT count(*) FROM tbl_tint t1, tbl_tint t2 WHERE t1.temp <@ t2.temp ) 
WHERE op = '<@' and leftarg = 'tint' and rightarg = 'tint';
UPDATE test_boundboxops
SET gistidx = ( SELECT count(*) FROM tbl_tint t1, tbl_tfloat t2 WHERE t1.temp <@ t2.temp ) 
WHERE op = '<@' and leftarg = 'tint' and rightarg = 'tfloat';

-------------------------------------------------------------------------------

UPDATE test_boundboxops
SET gistidx = ( SELECT count(*) FROM tbl_tfloat, tbl_int WHERE temp <@ i ) 
WHERE op = '<@' and leftarg = 'tfloat' and rightarg = 'int';
UPDATE test_boundboxops
SET gistidx = ( SELECT count(*) FROM tbl_tfloat, tbl_float WHERE temp <@ f ) 
WHERE op = '<@' and leftarg = 'tfloat' and rightarg = 'float';
UPDATE test_boundboxops
SET gistidx = ( SELECT count(*) FROM tbl_tfloat, tbl_floatrange WHERE temp <@ f ) 
WHERE op = '<@' and leftarg = 'tfloat' and rightarg = 'floatrange';
UPDATE test_boundboxops
SET gistidx = ( SELECT count(*) FROM tbl_tfloat, tbl_timestamptz WHERE temp <@ t ) 
WHERE op = '<@' and leftarg = 'tfloat' and rightarg = 'timestamptz';
UPDATE test_boundboxops
SET gistidx = ( SELECT count(*) FROM tbl_tfloat, tbl_timestampset WHERE temp <@ ts ) 
WHERE op = '<@' and leftarg = 'tfloat' and rightarg = 'timestampset';
UPDATE test_boundboxops
SET gistidx = ( SELECT count(*) FROM tbl_tfloat, tbl_period WHERE temp <@ p ) 
WHERE op = '<@' and leftarg = 'tfloat' and rightarg = 'period';
UPDATE test_boundboxops
SET gistidx = ( SELECT count(*) FROM tbl_tfloat, tbl_periodset WHERE temp <@ ps ) 
WHERE op = '<@' and leftarg = 'tfloat' and rightarg = 'periodset';
UPDATE test_boundboxops
SET gistidx = ( SELECT count(*) FROM tbl_tfloat, tbl_tbox WHERE temp <@ b ) 
WHERE op = '<@' and leftarg = 'tfloat' and rightarg = 'tbox';
UPDATE test_boundboxops
SET gistidx = ( SELECT count(*) FROM tbl_tfloat t1, tbl_tint t2 WHERE t1.temp <@ t2.temp ) 
WHERE op = '<@' and leftarg = 'tfloat' and rightarg = 'tint';
UPDATE test_boundboxops
SET gistidx = ( SELECT count(*) FROM tbl_tfloat t1, tbl_tfloat t2 WHERE t1.temp <@ t2.temp ) 
WHERE op = '<@' and leftarg = 'tfloat' and rightarg = 'tfloat';

-------------------------------------------------------------------------------

UPDATE test_boundboxops
SET gistidx = ( SELECT count(*) FROM tbl_ttext, tbl_timestamptz WHERE temp <@ t ) 
WHERE op = '<@' and leftarg = 'ttext' and rightarg = 'timestamptz';
UPDATE test_boundboxops
SET gistidx = ( SELECT count(*) FROM tbl_ttext, tbl_timestampset WHERE temp <@ ts ) 
WHERE op = '<@' and leftarg = 'ttext' and rightarg = 'timestampset';
UPDATE test_boundboxops
SET gistidx = ( SELECT count(*) FROM tbl_ttext, tbl_period WHERE temp <@ p ) 
WHERE op = '<@' and leftarg = 'ttext' and rightarg = 'period';
UPDATE test_boundboxops
SET gistidx = ( SELECT count(*) FROM tbl_ttext, tbl_periodset WHERE temp <@ ps ) 
WHERE op = '<@' and leftarg = 'ttext' and rightarg = 'periodset';
UPDATE test_boundboxops
SET gistidx = ( SELECT count(*) FROM tbl_ttext t1, tbl_ttext t2 WHERE t1.temp <@ t2.temp ) 
WHERE op = '<@' and leftarg = 'ttext' and rightarg = 'ttext';

-------------------------------------------------------------------------------
-- Contained
-------------------------------------------------------------------------------

UPDATE test_boundboxops
SET gistidx = ( SELECT count(*) FROM tbl_timestamptz, tbl_tbool WHERE t ~= temp ) 
WHERE op = '~=' and leftarg = 'timestamptz' and rightarg = 'tbool';
UPDATE test_boundboxops
SET gistidx = ( SELECT count(*) FROM tbl_timestamptz, tbl_tint WHERE t ~= temp ) 
WHERE op = '~=' and leftarg = 'timestamptz' and rightarg = 'tint';
UPDATE test_boundboxops
SET gistidx = ( SELECT count(*) FROM tbl_timestamptz, tbl_tfloat WHERE t ~= temp ) 
WHERE op = '~=' and leftarg = 'timestamptz' and rightarg = 'tfloat';
UPDATE test_boundboxops
SET gistidx = ( SELECT count(*) FROM tbl_timestamptz, tbl_ttext WHERE t ~= temp ) 
WHERE op = '~=' and leftarg = 'timestamptz' and rightarg = 'ttext';

UPDATE test_boundboxops
SET gistidx = ( SELECT count(*) FROM tbl_timestampset, tbl_tbool WHERE ts ~= temp ) 
WHERE op = '~=' and leftarg = 'timestampset' and rightarg = 'tbool';
UPDATE test_boundboxops
SET gistidx = ( SELECT count(*) FROM tbl_timestampset, tbl_tint WHERE ts ~= temp ) 
WHERE op = '~=' and leftarg = 'timestampset' and rightarg = 'tint';
UPDATE test_boundboxops
SET gistidx = ( SELECT count(*) FROM tbl_timestampset, tbl_tfloat WHERE ts ~= temp ) 
WHERE op = '~=' and leftarg = 'timestampset' and rightarg = 'tfloat';
UPDATE test_boundboxops
SET gistidx = ( SELECT count(*) FROM tbl_timestampset, tbl_ttext WHERE ts ~= temp ) 
WHERE op = '~=' and leftarg = 'timestampset' and rightarg = 'ttext';

UPDATE test_boundboxops
SET gistidx = ( SELECT count(*) FROM tbl_period, tbl_tbool WHERE p ~= temp ) 
WHERE op = '~=' and leftarg = 'period' and rightarg = 'tbool';
UPDATE test_boundboxops
SET gistidx = ( SELECT count(*) FROM tbl_period, tbl_tint WHERE p ~= temp ) 
WHERE op = '~=' and leftarg = 'period' and rightarg = 'tint';
UPDATE test_boundboxops
SET gistidx = ( SELECT count(*) FROM tbl_period, tbl_tfloat WHERE p ~= temp ) 
WHERE op = '~=' and leftarg = 'period' and rightarg = 'tfloat';
UPDATE test_boundboxops
SET gistidx = ( SELECT count(*) FROM tbl_period, tbl_ttext WHERE p ~= temp ) 
WHERE op = '~=' and leftarg = 'period' and rightarg = 'ttext';

UPDATE test_boundboxops
SET gistidx = ( SELECT count(*) FROM tbl_periodset, tbl_tbool WHERE ps ~= temp ) 
WHERE op = '~=' and leftarg = 'periodset' and rightarg = 'tbool';
UPDATE test_boundboxops
SET gistidx = ( SELECT count(*) FROM tbl_periodset, tbl_tint WHERE ps ~= temp ) 
WHERE op = '~=' and leftarg = 'periodset' and rightarg = 'tint';
UPDATE test_boundboxops
SET gistidx = ( SELECT count(*) FROM tbl_periodset, tbl_tfloat WHERE ps ~= temp ) 
WHERE op = '~=' and leftarg = 'periodset' and rightarg = 'tfloat';
UPDATE test_boundboxops
SET gistidx = ( SELECT count(*) FROM tbl_periodset, tbl_ttext WHERE ps ~= temp ) 
WHERE op = '~=' and leftarg = 'periodset' and rightarg = 'ttext';

-------------------------------------------------------------------------------

UPDATE test_boundboxops
SET gistidx = ( SELECT count(*) FROM tbl_tbool, tbl_timestamptz WHERE temp ~= t ) 
WHERE op = '~=' and leftarg = 'tbool' and rightarg = 'timestamptz';
UPDATE test_boundboxops
SET gistidx = ( SELECT count(*) FROM tbl_tbool, tbl_timestampset WHERE temp ~= ts ) 
WHERE op = '~=' and leftarg = 'tbool' and rightarg = 'timestampset';
UPDATE test_boundboxops
SET gistidx = ( SELECT count(*) FROM tbl_tbool, tbl_period WHERE temp ~= p ) 
WHERE op = '~=' and leftarg = 'tbool' and rightarg = 'period';
UPDATE test_boundboxops
SET gistidx = ( SELECT count(*) FROM tbl_tbool, tbl_periodset WHERE temp ~= ps ) 
WHERE op = '~=' and leftarg = 'tbool' and rightarg = 'periodset';
UPDATE test_boundboxops
SET gistidx = ( SELECT count(*) FROM tbl_tbool t1, tbl_tbool t2 WHERE t1.temp ~= t2.temp ) 
WHERE op = '~=' and leftarg = 'tbool' and rightarg = 'tbool';

UPDATE test_boundboxops
SET gistidx = ( SELECT count(*) FROM tbl_tint, tbl_int WHERE temp ~= i ) 
WHERE op = '~=' and leftarg = 'tint' and rightarg = 'int';
UPDATE test_boundboxops
SET gistidx = ( SELECT count(*) FROM tbl_tint, tbl_intrange WHERE temp ~= i ) 
WHERE op = '~=' and leftarg = 'tint' and rightarg = 'intrange';
UPDATE test_boundboxops
SET gistidx = ( SELECT count(*) FROM tbl_tint, tbl_float WHERE temp ~= f ) 
WHERE op = '~=' and leftarg = 'tint' and rightarg = 'float';
UPDATE test_boundboxops
SET gistidx = ( SELECT count(*) FROM tbl_tint, tbl_timestamptz WHERE temp ~= t ) 
WHERE op = '~=' and leftarg = 'tint' and rightarg = 'timestamptz';
UPDATE test_boundboxops
SET gistidx = ( SELECT count(*) FROM tbl_tint, tbl_timestampset WHERE temp ~= ts ) 
WHERE op = '~=' and leftarg = 'tint' and rightarg = 'timestampset';
UPDATE test_boundboxops
SET gistidx = ( SELECT count(*) FROM tbl_tint, tbl_period WHERE temp ~= p ) 
WHERE op = '~=' and leftarg = 'tint' and rightarg = 'period';
UPDATE test_boundboxops
SET gistidx = ( SELECT count(*) FROM tbl_tint, tbl_periodset WHERE temp ~= ps ) 
WHERE op = '~=' and leftarg = 'tint' and rightarg = 'periodset';
UPDATE test_boundboxops
SET gistidx = ( SELECT count(*) FROM tbl_tint, tbl_tbox WHERE temp ~= b ) 
WHERE op = '~=' and leftarg = 'tint' and rightarg = 'tbox';
UPDATE test_boundboxops
SET gistidx = ( SELECT count(*) FROM tbl_tint t1, tbl_tint t2 WHERE t1.temp ~= t2.temp ) 
WHERE op = '~=' and leftarg = 'tint' and rightarg = 'tint';
UPDATE test_boundboxops
SET gistidx = ( SELECT count(*) FROM tbl_tint t1, tbl_tfloat t2 WHERE t1.temp ~= t2.temp ) 
WHERE op = '~=' and leftarg = 'tint' and rightarg = 'tfloat';

-------------------------------------------------------------------------------

UPDATE test_boundboxops
SET gistidx = ( SELECT count(*) FROM tbl_tfloat, tbl_int WHERE temp ~= i ) 
WHERE op = '~=' and leftarg = 'tfloat' and rightarg = 'int';
UPDATE test_boundboxops
SET gistidx = ( SELECT count(*) FROM tbl_tfloat, tbl_float WHERE temp ~= f ) 
WHERE op = '~=' and leftarg = 'tfloat' and rightarg = 'float';
UPDATE test_boundboxops
SET gistidx = ( SELECT count(*) FROM tbl_tfloat, tbl_floatrange WHERE temp ~= f ) 
WHERE op = '~=' and leftarg = 'tfloat' and rightarg = 'floatrange';
UPDATE test_boundboxops
SET gistidx = ( SELECT count(*) FROM tbl_tfloat, tbl_timestamptz WHERE temp ~= t ) 
WHERE op = '~=' and leftarg = 'tfloat' and rightarg = 'timestamptz';
UPDATE test_boundboxops
SET gistidx = ( SELECT count(*) FROM tbl_tfloat, tbl_timestampset WHERE temp ~= ts ) 
WHERE op = '~=' and leftarg = 'tfloat' and rightarg = 'timestampset';
UPDATE test_boundboxops
SET gistidx = ( SELECT count(*) FROM tbl_tfloat, tbl_period WHERE temp ~= p ) 
WHERE op = '~=' and leftarg = 'tfloat' and rightarg = 'period';
UPDATE test_boundboxops
SET gistidx = ( SELECT count(*) FROM tbl_tfloat, tbl_periodset WHERE temp ~= ps ) 
WHERE op = '~=' and leftarg = 'tfloat' and rightarg = 'periodset';
UPDATE test_boundboxops
SET gistidx = ( SELECT count(*) FROM tbl_tfloat, tbl_tbox WHERE temp ~= b ) 
WHERE op = '~=' and leftarg = 'tfloat' and rightarg = 'tbox';
UPDATE test_boundboxops
SET gistidx = ( SELECT count(*) FROM tbl_tfloat t1, tbl_tint t2 WHERE t1.temp ~= t2.temp ) 
WHERE op = '~=' and leftarg = 'tfloat' and rightarg = 'tint';
UPDATE test_boundboxops
SET gistidx = ( SELECT count(*) FROM tbl_tfloat t1, tbl_tfloat t2 WHERE t1.temp ~= t2.temp ) 
WHERE op = '~=' and leftarg = 'tfloat' and rightarg = 'tfloat';

-------------------------------------------------------------------------------

UPDATE test_boundboxops
SET gistidx = ( SELECT count(*) FROM tbl_ttext, tbl_timestamptz WHERE temp ~= t ) 
WHERE op = '~=' and leftarg = 'ttext' and rightarg = 'timestamptz';
UPDATE test_boundboxops
SET gistidx = ( SELECT count(*) FROM tbl_ttext, tbl_timestampset WHERE temp ~= ts ) 
WHERE op = '~=' and leftarg = 'ttext' and rightarg = 'timestampset';
UPDATE test_boundboxops
SET gistidx = ( SELECT count(*) FROM tbl_ttext, tbl_period WHERE temp ~= p ) 
WHERE op = '~=' and leftarg = 'ttext' and rightarg = 'period';
UPDATE test_boundboxops
SET gistidx = ( SELECT count(*) FROM tbl_ttext, tbl_periodset WHERE temp ~= ps ) 
WHERE op = '~=' and leftarg = 'ttext' and rightarg = 'periodset';
UPDATE test_boundboxops
SET gistidx = ( SELECT count(*) FROM tbl_ttext t1, tbl_ttext t2 WHERE t1.temp ~= t2.temp ) 
WHERE op = '~=' and leftarg = 'ttext' and rightarg = 'ttext';

-------------------------------------------------------------------------------

DROP INDEX IF EXISTS tbl_tbool_gist_idx;
DROP INDEX IF EXISTS tbl_tint_gist_idx;
DROP INDEX IF EXISTS tbl_tfloat_gist_idx;
DROP INDEX IF EXISTS tbl_ttext_gist_idx;

<<<<<<< HEAD
#if MOBDB_PGSQL_VERSION >= 110000
=======
-------------------------------------------------------------------------------
>>>>>>> fafb29b6

CREATE INDEX tbl_tbool_spgist_idx ON tbl_tbool USING SPGIST(temp);
CREATE INDEX tbl_tint_spgist_idx ON tbl_tint USING SPGIST(temp);
CREATE INDEX tbl_tfloat_spgist_idx ON tbl_tfloat USING SPGIST(temp);
CREATE INDEX tbl_ttext_spgist_idx ON tbl_ttext USING SPGIST(temp);

-------------------------------------------------------------------------------
-- Overlaps
-------------------------------------------------------------------------------

UPDATE test_boundboxops
SET spgistidx = ( SELECT count(*) FROM tbl_timestamptz, tbl_tbool WHERE t && temp ) 
WHERE op = '&&' and leftarg = 'timestamptz' and rightarg = 'tbool';
UPDATE test_boundboxops
SET spgistidx = ( SELECT count(*) FROM tbl_timestamptz, tbl_tint WHERE t && temp ) 
WHERE op = '&&' and leftarg = 'timestamptz' and rightarg = 'tint';
UPDATE test_boundboxops
SET spgistidx = ( SELECT count(*) FROM tbl_timestamptz, tbl_tfloat WHERE t && temp ) 
WHERE op = '&&' and leftarg = 'timestamptz' and rightarg = 'tfloat';
UPDATE test_boundboxops
SET spgistidx = ( SELECT count(*) FROM tbl_timestamptz, tbl_ttext WHERE t && temp ) 
WHERE op = '&&' and leftarg = 'timestamptz' and rightarg = 'ttext';

UPDATE test_boundboxops
SET spgistidx = ( SELECT count(*) FROM tbl_timestampset, tbl_tbool WHERE ts && temp ) 
WHERE op = '&&' and leftarg = 'timestampset' and rightarg = 'tbool';
UPDATE test_boundboxops
SET spgistidx = ( SELECT count(*) FROM tbl_timestampset, tbl_tint WHERE ts && temp ) 
WHERE op = '&&' and leftarg = 'timestampset' and rightarg = 'tint';
UPDATE test_boundboxops
SET spgistidx = ( SELECT count(*) FROM tbl_timestampset, tbl_tfloat WHERE ts && temp ) 
WHERE op = '&&' and leftarg = 'timestampset' and rightarg = 'tfloat';
UPDATE test_boundboxops
SET spgistidx = ( SELECT count(*) FROM tbl_timestampset, tbl_ttext WHERE ts && temp ) 
WHERE op = '&&' and leftarg = 'timestampset' and rightarg = 'ttext';

UPDATE test_boundboxops
SET spgistidx = ( SELECT count(*) FROM tbl_period, tbl_tbool WHERE p && temp ) 
WHERE op = '&&' and leftarg = 'period' and rightarg = 'tbool';
UPDATE test_boundboxops
SET spgistidx = ( SELECT count(*) FROM tbl_period, tbl_tint WHERE p && temp ) 
WHERE op = '&&' and leftarg = 'period' and rightarg = 'tint';
UPDATE test_boundboxops
SET spgistidx = ( SELECT count(*) FROM tbl_period, tbl_tfloat WHERE p && temp ) 
WHERE op = '&&' and leftarg = 'period' and rightarg = 'tfloat';
UPDATE test_boundboxops
SET spgistidx = ( SELECT count(*) FROM tbl_period, tbl_ttext WHERE p && temp ) 
WHERE op = '&&' and leftarg = 'period' and rightarg = 'ttext';

UPDATE test_boundboxops
SET spgistidx = ( SELECT count(*) FROM tbl_periodset, tbl_tbool WHERE ps && temp ) 
WHERE op = '&&' and leftarg = 'periodset' and rightarg = 'tbool';
UPDATE test_boundboxops
SET spgistidx = ( SELECT count(*) FROM tbl_periodset, tbl_tint WHERE ps && temp ) 
WHERE op = '&&' and leftarg = 'periodset' and rightarg = 'tint';
UPDATE test_boundboxops
SET spgistidx = ( SELECT count(*) FROM tbl_periodset, tbl_tfloat WHERE ps && temp ) 
WHERE op = '&&' and leftarg = 'periodset' and rightarg = 'tfloat';
UPDATE test_boundboxops
SET spgistidx = ( SELECT count(*) FROM tbl_periodset, tbl_ttext WHERE ps && temp ) 
WHERE op = '&&' and leftarg = 'periodset' and rightarg = 'ttext';

-------------------------------------------------------------------------------

UPDATE test_boundboxops
SET spgistidx = ( SELECT count(*) FROM tbl_tbool, tbl_timestamptz WHERE temp && t ) 
WHERE op = '&&' and leftarg = 'tbool' and rightarg = 'timestamptz';
UPDATE test_boundboxops
SET spgistidx = ( SELECT count(*) FROM tbl_tbool, tbl_timestampset WHERE temp && ts ) 
WHERE op = '&&' and leftarg = 'tbool' and rightarg = 'timestampset';
UPDATE test_boundboxops
SET spgistidx = ( SELECT count(*) FROM tbl_tbool, tbl_period WHERE temp && p ) 
WHERE op = '&&' and leftarg = 'tbool' and rightarg = 'period';
UPDATE test_boundboxops
SET spgistidx = ( SELECT count(*) FROM tbl_tbool, tbl_periodset WHERE temp && ps ) 
WHERE op = '&&' and leftarg = 'tbool' and rightarg = 'periodset';
UPDATE test_boundboxops
SET spgistidx = ( SELECT count(*) FROM tbl_tbool t1, tbl_tbool t2 WHERE t1.temp && t2.temp ) 
WHERE op = '&&' and leftarg = 'tbool' and rightarg = 'tbool';

-------------------------------------------------------------------------------

UPDATE test_boundboxops
SET spgistidx = ( SELECT count(*) FROM tbl_tint, tbl_int WHERE temp && i ) 
WHERE op = '&&' and leftarg = 'tint' and rightarg = 'int';
UPDATE test_boundboxops
SET spgistidx = ( SELECT count(*) FROM tbl_tint, tbl_intrange WHERE temp && i ) 
WHERE op = '&&' and leftarg = 'tint' and rightarg = 'intrange';
UPDATE test_boundboxops
SET spgistidx = ( SELECT count(*) FROM tbl_tint, tbl_float WHERE temp && f ) 
WHERE op = '&&' and leftarg = 'tint' and rightarg = 'float';
UPDATE test_boundboxops
SET spgistidx = ( SELECT count(*) FROM tbl_tint, tbl_timestamptz WHERE temp && t ) 
WHERE op = '&&' and leftarg = 'tint' and rightarg = 'timestamptz';
UPDATE test_boundboxops
SET spgistidx = ( SELECT count(*) FROM tbl_tint, tbl_timestampset WHERE temp && ts ) 
WHERE op = '&&' and leftarg = 'tint' and rightarg = 'timestampset';
UPDATE test_boundboxops
SET spgistidx = ( SELECT count(*) FROM tbl_tint, tbl_period WHERE temp && p ) 
WHERE op = '&&' and leftarg = 'tint' and rightarg = 'period';
UPDATE test_boundboxops
SET spgistidx = ( SELECT count(*) FROM tbl_tint, tbl_periodset WHERE temp && ps ) 
WHERE op = '&&' and leftarg = 'tint' and rightarg = 'periodset';
UPDATE test_boundboxops
SET spgistidx = ( SELECT count(*) FROM tbl_tint, tbl_tbox WHERE temp && b ) 
WHERE op = '&&' and leftarg = 'tint' and rightarg = 'tbox';
UPDATE test_boundboxops
SET spgistidx = ( SELECT count(*) FROM tbl_tint t1, tbl_tint t2 WHERE t1.temp && t2.temp ) 
WHERE op = '&&' and leftarg = 'tint' and rightarg = 'tint';
UPDATE test_boundboxops
SET spgistidx = ( SELECT count(*) FROM tbl_tint t1, tbl_tfloat t2 WHERE t1.temp && t2.temp ) 
WHERE op = '&&' and leftarg = 'tint' and rightarg = 'tfloat';

-------------------------------------------------------------------------------

UPDATE test_boundboxops
SET spgistidx = ( SELECT count(*) FROM tbl_tfloat, tbl_int WHERE temp && i ) 
WHERE op = '&&' and leftarg = 'tfloat' and rightarg = 'int';
UPDATE test_boundboxops
SET spgistidx = ( SELECT count(*) FROM tbl_tfloat, tbl_float WHERE temp && f ) 
WHERE op = '&&' and leftarg = 'tfloat' and rightarg = 'float';
UPDATE test_boundboxops
SET spgistidx = ( SELECT count(*) FROM tbl_tfloat, tbl_floatrange WHERE temp && f ) 
WHERE op = '&&' and leftarg = 'tfloat' and rightarg = 'floatrange';
UPDATE test_boundboxops
SET spgistidx = ( SELECT count(*) FROM tbl_tfloat, tbl_timestamptz WHERE temp && t ) 
WHERE op = '&&' and leftarg = 'tfloat' and rightarg = 'timestamptz';
UPDATE test_boundboxops
SET spgistidx = ( SELECT count(*) FROM tbl_tfloat, tbl_timestampset WHERE temp && ts ) 
WHERE op = '&&' and leftarg = 'tfloat' and rightarg = 'timestampset';
UPDATE test_boundboxops
SET spgistidx = ( SELECT count(*) FROM tbl_tfloat, tbl_period WHERE temp && p ) 
WHERE op = '&&' and leftarg = 'tfloat' and rightarg = 'period';
UPDATE test_boundboxops
SET spgistidx = ( SELECT count(*) FROM tbl_tfloat, tbl_periodset WHERE temp && ps ) 
WHERE op = '&&' and leftarg = 'tfloat' and rightarg = 'periodset';
UPDATE test_boundboxops
SET spgistidx = ( SELECT count(*) FROM tbl_tfloat, tbl_tbox WHERE temp && b ) 
WHERE op = '&&' and leftarg = 'tfloat' and rightarg = 'tbox';
UPDATE test_boundboxops
SET spgistidx = ( SELECT count(*) FROM tbl_tfloat t1, tbl_tint t2 WHERE t1.temp && t2.temp ) 
WHERE op = '&&' and leftarg = 'tfloat' and rightarg = 'tint';
UPDATE test_boundboxops
SET spgistidx = ( SELECT count(*) FROM tbl_tfloat t1, tbl_tfloat t2 WHERE t1.temp && t2.temp ) 
WHERE op = '&&' and leftarg = 'tfloat' and rightarg = 'tfloat';

-------------------------------------------------------------------------------

UPDATE test_boundboxops
SET spgistidx = ( SELECT count(*) FROM tbl_ttext, tbl_timestamptz WHERE temp && t ) 
WHERE op = '&&' and leftarg = 'ttext' and rightarg = 'timestamptz';
UPDATE test_boundboxops
SET spgistidx = ( SELECT count(*) FROM tbl_ttext, tbl_timestampset WHERE temp && ts ) 
WHERE op = '&&' and leftarg = 'ttext' and rightarg = 'timestampset';
UPDATE test_boundboxops
SET spgistidx = ( SELECT count(*) FROM tbl_ttext, tbl_period WHERE temp && p ) 
WHERE op = '&&' and leftarg = 'ttext' and rightarg = 'period';
UPDATE test_boundboxops
SET spgistidx = ( SELECT count(*) FROM tbl_ttext, tbl_periodset WHERE temp && ps ) 
WHERE op = '&&' and leftarg = 'ttext' and rightarg = 'periodset';
UPDATE test_boundboxops
SET spgistidx = ( SELECT count(*) FROM tbl_ttext t1, tbl_ttext t2 WHERE t1.temp && t2.temp ) 
WHERE op = '&&' and leftarg = 'ttext' and rightarg = 'ttext';

-------------------------------------------------------------------------------
-- Contains
-------------------------------------------------------------------------------

UPDATE test_boundboxops
SET spgistidx = ( SELECT count(*) FROM tbl_timestamptz, tbl_tbool WHERE t @> temp ) 
WHERE op = '@>' and leftarg = 'timestamptz' and rightarg = 'tbool';
UPDATE test_boundboxops
SET spgistidx = ( SELECT count(*) FROM tbl_timestamptz, tbl_tint WHERE t @> temp ) 
WHERE op = '@>' and leftarg = 'timestamptz' and rightarg = 'tint';
UPDATE test_boundboxops
SET spgistidx = ( SELECT count(*) FROM tbl_timestamptz, tbl_tfloat WHERE t @> temp ) 
WHERE op = '@>' and leftarg = 'timestamptz' and rightarg = 'tfloat';
UPDATE test_boundboxops
SET spgistidx = ( SELECT count(*) FROM tbl_timestamptz, tbl_ttext WHERE t @> temp ) 
WHERE op = '@>' and leftarg = 'timestamptz' and rightarg = 'ttext';

UPDATE test_boundboxops
SET spgistidx = ( SELECT count(*) FROM tbl_timestampset, tbl_tbool WHERE ts @> temp ) 
WHERE op = '@>' and leftarg = 'timestampset' and rightarg = 'tbool';
UPDATE test_boundboxops
SET spgistidx = ( SELECT count(*) FROM tbl_timestampset, tbl_tint WHERE ts @> temp ) 
WHERE op = '@>' and leftarg = 'timestampset' and rightarg = 'tint';
UPDATE test_boundboxops
SET spgistidx = ( SELECT count(*) FROM tbl_timestampset, tbl_tfloat WHERE ts @> temp ) 
WHERE op = '@>' and leftarg = 'timestampset' and rightarg = 'tfloat';
UPDATE test_boundboxops
SET spgistidx = ( SELECT count(*) FROM tbl_timestampset, tbl_ttext WHERE ts @> temp ) 
WHERE op = '@>' and leftarg = 'timestampset' and rightarg = 'ttext';

UPDATE test_boundboxops
SET spgistidx = ( SELECT count(*) FROM tbl_period, tbl_tbool WHERE p @> temp ) 
WHERE op = '@>' and leftarg = 'period' and rightarg = 'tbool';
UPDATE test_boundboxops
SET spgistidx = ( SELECT count(*) FROM tbl_period, tbl_tint WHERE p @> temp ) 
WHERE op = '@>' and leftarg = 'period' and rightarg = 'tint';
UPDATE test_boundboxops
SET spgistidx = ( SELECT count(*) FROM tbl_period, tbl_tfloat WHERE p @> temp ) 
WHERE op = '@>' and leftarg = 'period' and rightarg = 'tfloat';
UPDATE test_boundboxops
SET spgistidx = ( SELECT count(*) FROM tbl_period, tbl_ttext WHERE p @> temp ) 
WHERE op = '@>' and leftarg = 'period' and rightarg = 'ttext';

UPDATE test_boundboxops
SET spgistidx = ( SELECT count(*) FROM tbl_periodset, tbl_tbool WHERE ps @> temp ) 
WHERE op = '@>' and leftarg = 'periodset' and rightarg = 'tbool';
UPDATE test_boundboxops
SET spgistidx = ( SELECT count(*) FROM tbl_periodset, tbl_tint WHERE ps @> temp ) 
WHERE op = '@>' and leftarg = 'periodset' and rightarg = 'tint';
UPDATE test_boundboxops
SET spgistidx = ( SELECT count(*) FROM tbl_periodset, tbl_tfloat WHERE ps @> temp ) 
WHERE op = '@>' and leftarg = 'periodset' and rightarg = 'tfloat';
UPDATE test_boundboxops
SET spgistidx = ( SELECT count(*) FROM tbl_periodset, tbl_ttext WHERE ps @> temp ) 
WHERE op = '@>' and leftarg = 'periodset' and rightarg = 'ttext';

-------------------------------------------------------------------------------

UPDATE test_boundboxops
SET spgistidx = ( SELECT count(*) FROM tbl_tbool, tbl_timestamptz WHERE temp @> t ) 
WHERE op = '@>' and leftarg = 'tbool' and rightarg = 'timestamptz';
UPDATE test_boundboxops
SET spgistidx = ( SELECT count(*) FROM tbl_tbool, tbl_timestampset WHERE temp @> ts ) 
WHERE op = '@>' and leftarg = 'tbool' and rightarg = 'timestampset';
UPDATE test_boundboxops
SET spgistidx = ( SELECT count(*) FROM tbl_tbool, tbl_period WHERE temp @> p ) 
WHERE op = '@>' and leftarg = 'tbool' and rightarg = 'period';
UPDATE test_boundboxops
SET spgistidx = ( SELECT count(*) FROM tbl_tbool, tbl_periodset WHERE temp @> ps ) 
WHERE op = '@>' and leftarg = 'tbool' and rightarg = 'periodset';
UPDATE test_boundboxops
SET spgistidx = ( SELECT count(*) FROM tbl_tbool t1, tbl_tbool t2 WHERE t1.temp @> t2.temp ) 
WHERE op = '@>' and leftarg = 'tbool' and rightarg = 'tbool';

UPDATE test_boundboxops
SET spgistidx = ( SELECT count(*) FROM tbl_tint, tbl_int WHERE temp @> i ) 
WHERE op = '@>' and leftarg = 'tint' and rightarg = 'int';
UPDATE test_boundboxops
SET spgistidx = ( SELECT count(*) FROM tbl_tint, tbl_intrange WHERE temp @> i ) 
WHERE op = '@>' and leftarg = 'tint' and rightarg = 'intrange';
UPDATE test_boundboxops
SET spgistidx = ( SELECT count(*) FROM tbl_tint, tbl_float WHERE temp @> f ) 
WHERE op = '@>' and leftarg = 'tint' and rightarg = 'float';
UPDATE test_boundboxops
SET spgistidx = ( SELECT count(*) FROM tbl_tint, tbl_timestamptz WHERE temp @> t ) 
WHERE op = '@>' and leftarg = 'tint' and rightarg = 'timestamptz';
UPDATE test_boundboxops
SET spgistidx = ( SELECT count(*) FROM tbl_tint, tbl_timestampset WHERE temp @> ts ) 
WHERE op = '@>' and leftarg = 'tint' and rightarg = 'timestampset';
UPDATE test_boundboxops
SET spgistidx = ( SELECT count(*) FROM tbl_tint, tbl_period WHERE temp @> p ) 
WHERE op = '@>' and leftarg = 'tint' and rightarg = 'period';
UPDATE test_boundboxops
SET spgistidx = ( SELECT count(*) FROM tbl_tint, tbl_periodset WHERE temp @> ps ) 
WHERE op = '@>' and leftarg = 'tint' and rightarg = 'periodset';
UPDATE test_boundboxops
SET spgistidx = ( SELECT count(*) FROM tbl_tint, tbl_tbox WHERE temp @> b ) 
WHERE op = '@>' and leftarg = 'tint' and rightarg = 'tbox';
UPDATE test_boundboxops
SET spgistidx = ( SELECT count(*) FROM tbl_tint t1, tbl_tint t2 WHERE t1.temp @> t2.temp ) 
WHERE op = '@>' and leftarg = 'tint' and rightarg = 'tint';
UPDATE test_boundboxops
SET spgistidx = ( SELECT count(*) FROM tbl_tint t1, tbl_tfloat t2 WHERE t1.temp @> t2.temp ) 
WHERE op = '@>' and leftarg = 'tint' and rightarg = 'tfloat';

-------------------------------------------------------------------------------

UPDATE test_boundboxops
SET spgistidx = ( SELECT count(*) FROM tbl_tfloat, tbl_int WHERE temp @> i ) 
WHERE op = '@>' and leftarg = 'tfloat' and rightarg = 'int';
UPDATE test_boundboxops
SET spgistidx = ( SELECT count(*) FROM tbl_tfloat, tbl_float WHERE temp @> f ) 
WHERE op = '@>' and leftarg = 'tfloat' and rightarg = 'float';
UPDATE test_boundboxops
SET spgistidx = ( SELECT count(*) FROM tbl_tfloat, tbl_floatrange WHERE temp @> f ) 
WHERE op = '@>' and leftarg = 'tfloat' and rightarg = 'floatrange';
UPDATE test_boundboxops
SET spgistidx = ( SELECT count(*) FROM tbl_tfloat, tbl_timestamptz WHERE temp @> t ) 
WHERE op = '@>' and leftarg = 'tfloat' and rightarg = 'timestamptz';
UPDATE test_boundboxops
SET spgistidx = ( SELECT count(*) FROM tbl_tfloat, tbl_timestampset WHERE temp @> ts ) 
WHERE op = '@>' and leftarg = 'tfloat' and rightarg = 'timestampset';
UPDATE test_boundboxops
SET spgistidx = ( SELECT count(*) FROM tbl_tfloat, tbl_period WHERE temp @> p ) 
WHERE op = '@>' and leftarg = 'tfloat' and rightarg = 'period';
UPDATE test_boundboxops
SET spgistidx = ( SELECT count(*) FROM tbl_tfloat, tbl_periodset WHERE temp @> ps ) 
WHERE op = '@>' and leftarg = 'tfloat' and rightarg = 'periodset';
UPDATE test_boundboxops
SET spgistidx = ( SELECT count(*) FROM tbl_tfloat, tbl_tbox WHERE temp @> b ) 
WHERE op = '@>' and leftarg = 'tfloat' and rightarg = 'tbox';
UPDATE test_boundboxops
SET spgistidx = ( SELECT count(*) FROM tbl_tfloat t1, tbl_tint t2 WHERE t1.temp @> t2.temp ) 
WHERE op = '@>' and leftarg = 'tfloat' and rightarg = 'tint';
UPDATE test_boundboxops
SET spgistidx = ( SELECT count(*) FROM tbl_tfloat t1, tbl_tfloat t2 WHERE t1.temp @> t2.temp ) 
WHERE op = '@>' and leftarg = 'tfloat' and rightarg = 'tfloat';

-------------------------------------------------------------------------------

UPDATE test_boundboxops
SET spgistidx = ( SELECT count(*) FROM tbl_ttext, tbl_timestamptz WHERE temp @> t ) 
WHERE op = '@>' and leftarg = 'ttext' and rightarg = 'timestamptz';
UPDATE test_boundboxops
SET spgistidx = ( SELECT count(*) FROM tbl_ttext, tbl_timestampset WHERE temp @> ts ) 
WHERE op = '@>' and leftarg = 'ttext' and rightarg = 'timestampset';
UPDATE test_boundboxops
SET spgistidx = ( SELECT count(*) FROM tbl_ttext, tbl_period WHERE temp @> p ) 
WHERE op = '@>' and leftarg = 'ttext' and rightarg = 'period';
UPDATE test_boundboxops
SET spgistidx = ( SELECT count(*) FROM tbl_ttext, tbl_periodset WHERE temp @> ps ) 
WHERE op = '@>' and leftarg = 'ttext' and rightarg = 'periodset';
UPDATE test_boundboxops
SET spgistidx = ( SELECT count(*) FROM tbl_ttext t1, tbl_ttext t2 WHERE t1.temp @> t2.temp ) 
WHERE op = '@>' and leftarg = 'ttext' and rightarg = 'ttext';

-------------------------------------------------------------------------------
-- Contained
-------------------------------------------------------------------------------

UPDATE test_boundboxops
SET spgistidx = ( SELECT count(*) FROM tbl_timestamptz, tbl_tbool WHERE t <@ temp ) 
WHERE op = '<@' and leftarg = 'timestamptz' and rightarg = 'tbool';
UPDATE test_boundboxops
SET spgistidx = ( SELECT count(*) FROM tbl_timestamptz, tbl_tint WHERE t <@ temp ) 
WHERE op = '<@' and leftarg = 'timestamptz' and rightarg = 'tint';
UPDATE test_boundboxops
SET spgistidx = ( SELECT count(*) FROM tbl_timestamptz, tbl_tfloat WHERE t <@ temp ) 
WHERE op = '<@' and leftarg = 'timestamptz' and rightarg = 'tfloat';
UPDATE test_boundboxops
SET spgistidx = ( SELECT count(*) FROM tbl_timestamptz, tbl_ttext WHERE t <@ temp ) 
WHERE op = '<@' and leftarg = 'timestamptz' and rightarg = 'ttext';

UPDATE test_boundboxops
SET spgistidx = ( SELECT count(*) FROM tbl_timestampset, tbl_tbool WHERE ts <@ temp ) 
WHERE op = '<@' and leftarg = 'timestampset' and rightarg = 'tbool';
UPDATE test_boundboxops
SET spgistidx = ( SELECT count(*) FROM tbl_timestampset, tbl_tint WHERE ts <@ temp ) 
WHERE op = '<@' and leftarg = 'timestampset' and rightarg = 'tint';
UPDATE test_boundboxops
SET spgistidx = ( SELECT count(*) FROM tbl_timestampset, tbl_tfloat WHERE ts <@ temp ) 
WHERE op = '<@' and leftarg = 'timestampset' and rightarg = 'tfloat';
UPDATE test_boundboxops
SET spgistidx = ( SELECT count(*) FROM tbl_timestampset, tbl_ttext WHERE ts <@ temp ) 
WHERE op = '<@' and leftarg = 'timestampset' and rightarg = 'ttext';

UPDATE test_boundboxops
SET spgistidx = ( SELECT count(*) FROM tbl_period, tbl_tbool WHERE p <@ temp ) 
WHERE op = '<@' and leftarg = 'period' and rightarg = 'tbool';
UPDATE test_boundboxops
SET spgistidx = ( SELECT count(*) FROM tbl_period, tbl_tint WHERE p <@ temp ) 
WHERE op = '<@' and leftarg = 'period' and rightarg = 'tint';
UPDATE test_boundboxops
SET spgistidx = ( SELECT count(*) FROM tbl_period, tbl_tfloat WHERE p <@ temp ) 
WHERE op = '<@' and leftarg = 'period' and rightarg = 'tfloat';
UPDATE test_boundboxops
SET spgistidx = ( SELECT count(*) FROM tbl_period, tbl_ttext WHERE p <@ temp ) 
WHERE op = '<@' and leftarg = 'period' and rightarg = 'ttext';

UPDATE test_boundboxops
SET spgistidx = ( SELECT count(*) FROM tbl_periodset, tbl_tbool WHERE ps <@ temp ) 
WHERE op = '<@' and leftarg = 'periodset' and rightarg = 'tbool';
UPDATE test_boundboxops
SET spgistidx = ( SELECT count(*) FROM tbl_periodset, tbl_tint WHERE ps <@ temp ) 
WHERE op = '<@' and leftarg = 'periodset' and rightarg = 'tint';
UPDATE test_boundboxops
SET spgistidx = ( SELECT count(*) FROM tbl_periodset, tbl_tfloat WHERE ps <@ temp ) 
WHERE op = '<@' and leftarg = 'periodset' and rightarg = 'tfloat';
UPDATE test_boundboxops
SET spgistidx = ( SELECT count(*) FROM tbl_periodset, tbl_ttext WHERE ps <@ temp ) 
WHERE op = '<@' and leftarg = 'periodset' and rightarg = 'ttext';

-------------------------------------------------------------------------------

UPDATE test_boundboxops
SET spgistidx = ( SELECT count(*) FROM tbl_tbool, tbl_timestamptz WHERE temp <@ t ) 
WHERE op = '<@' and leftarg = 'tbool' and rightarg = 'timestamptz';
UPDATE test_boundboxops
SET spgistidx = ( SELECT count(*) FROM tbl_tbool, tbl_timestampset WHERE temp <@ ts ) 
WHERE op = '<@' and leftarg = 'tbool' and rightarg = 'timestampset';
UPDATE test_boundboxops
SET spgistidx = ( SELECT count(*) FROM tbl_tbool, tbl_period WHERE temp <@ p ) 
WHERE op = '<@' and leftarg = 'tbool' and rightarg = 'period';
UPDATE test_boundboxops
SET spgistidx = ( SELECT count(*) FROM tbl_tbool, tbl_periodset WHERE temp <@ ps ) 
WHERE op = '<@' and leftarg = 'tbool' and rightarg = 'periodset';
UPDATE test_boundboxops
SET spgistidx = ( SELECT count(*) FROM tbl_tbool t1, tbl_tbool t2 WHERE t1.temp <@ t2.temp ) 
WHERE op = '<@' and leftarg = 'tbool' and rightarg = 'tbool';

UPDATE test_boundboxops
SET spgistidx = ( SELECT count(*) FROM tbl_tint, tbl_int WHERE temp <@ i ) 
WHERE op = '<@' and leftarg = 'tint' and rightarg = 'int';
UPDATE test_boundboxops
SET spgistidx = ( SELECT count(*) FROM tbl_tint, tbl_intrange WHERE temp <@ i ) 
WHERE op = '<@' and leftarg = 'tint' and rightarg = 'intrange';
UPDATE test_boundboxops
SET spgistidx = ( SELECT count(*) FROM tbl_tint, tbl_float WHERE temp <@ f ) 
WHERE op = '<@' and leftarg = 'tint' and rightarg = 'float';
UPDATE test_boundboxops
SET spgistidx = ( SELECT count(*) FROM tbl_tint, tbl_timestamptz WHERE temp <@ t ) 
WHERE op = '<@' and leftarg = 'tint' and rightarg = 'timestamptz';
UPDATE test_boundboxops
SET spgistidx = ( SELECT count(*) FROM tbl_tint, tbl_timestampset WHERE temp <@ ts ) 
WHERE op = '<@' and leftarg = 'tint' and rightarg = 'timestampset';
UPDATE test_boundboxops
SET spgistidx = ( SELECT count(*) FROM tbl_tint, tbl_period WHERE temp <@ p ) 
WHERE op = '<@' and leftarg = 'tint' and rightarg = 'period';
UPDATE test_boundboxops
SET spgistidx = ( SELECT count(*) FROM tbl_tint, tbl_periodset WHERE temp <@ ps ) 
WHERE op = '<@' and leftarg = 'tint' and rightarg = 'periodset';
UPDATE test_boundboxops
SET spgistidx = ( SELECT count(*) FROM tbl_tint, tbl_tbox WHERE temp <@ b ) 
WHERE op = '<@' and leftarg = 'tint' and rightarg = 'tbox';
UPDATE test_boundboxops
SET spgistidx = ( SELECT count(*) FROM tbl_tint t1, tbl_tint t2 WHERE t1.temp <@ t2.temp ) 
WHERE op = '<@' and leftarg = 'tint' and rightarg = 'tint';
UPDATE test_boundboxops
SET spgistidx = ( SELECT count(*) FROM tbl_tint t1, tbl_tfloat t2 WHERE t1.temp <@ t2.temp ) 
WHERE op = '<@' and leftarg = 'tint' and rightarg = 'tfloat';

-------------------------------------------------------------------------------

UPDATE test_boundboxops
SET spgistidx = ( SELECT count(*) FROM tbl_tfloat, tbl_int WHERE temp <@ i ) 
WHERE op = '<@' and leftarg = 'tfloat' and rightarg = 'int';
UPDATE test_boundboxops
SET spgistidx = ( SELECT count(*) FROM tbl_tfloat, tbl_float WHERE temp <@ f ) 
WHERE op = '<@' and leftarg = 'tfloat' and rightarg = 'float';
UPDATE test_boundboxops
SET spgistidx = ( SELECT count(*) FROM tbl_tfloat, tbl_floatrange WHERE temp <@ f ) 
WHERE op = '<@' and leftarg = 'tfloat' and rightarg = 'floatrange';
UPDATE test_boundboxops
SET spgistidx = ( SELECT count(*) FROM tbl_tfloat, tbl_timestamptz WHERE temp <@ t ) 
WHERE op = '<@' and leftarg = 'tfloat' and rightarg = 'timestamptz';
UPDATE test_boundboxops
SET spgistidx = ( SELECT count(*) FROM tbl_tfloat, tbl_timestampset WHERE temp <@ ts ) 
WHERE op = '<@' and leftarg = 'tfloat' and rightarg = 'timestampset';
UPDATE test_boundboxops
SET spgistidx = ( SELECT count(*) FROM tbl_tfloat, tbl_period WHERE temp <@ p ) 
WHERE op = '<@' and leftarg = 'tfloat' and rightarg = 'period';
UPDATE test_boundboxops
SET spgistidx = ( SELECT count(*) FROM tbl_tfloat, tbl_periodset WHERE temp <@ ps ) 
WHERE op = '<@' and leftarg = 'tfloat' and rightarg = 'periodset';
UPDATE test_boundboxops
SET spgistidx = ( SELECT count(*) FROM tbl_tfloat, tbl_tbox WHERE temp <@ b ) 
WHERE op = '<@' and leftarg = 'tfloat' and rightarg = 'tbox';
UPDATE test_boundboxops
SET spgistidx = ( SELECT count(*) FROM tbl_tfloat t1, tbl_tint t2 WHERE t1.temp <@ t2.temp ) 
WHERE op = '<@' and leftarg = 'tfloat' and rightarg = 'tint';
UPDATE test_boundboxops
SET spgistidx = ( SELECT count(*) FROM tbl_tfloat t1, tbl_tfloat t2 WHERE t1.temp <@ t2.temp ) 
WHERE op = '<@' and leftarg = 'tfloat' and rightarg = 'tfloat';

-------------------------------------------------------------------------------

UPDATE test_boundboxops
SET spgistidx = ( SELECT count(*) FROM tbl_ttext, tbl_timestamptz WHERE temp <@ t ) 
WHERE op = '<@' and leftarg = 'ttext' and rightarg = 'timestamptz';
UPDATE test_boundboxops
SET spgistidx = ( SELECT count(*) FROM tbl_ttext, tbl_timestampset WHERE temp <@ ts ) 
WHERE op = '<@' and leftarg = 'ttext' and rightarg = 'timestampset';
UPDATE test_boundboxops
SET spgistidx = ( SELECT count(*) FROM tbl_ttext, tbl_period WHERE temp <@ p ) 
WHERE op = '<@' and leftarg = 'ttext' and rightarg = 'period';
UPDATE test_boundboxops
SET spgistidx = ( SELECT count(*) FROM tbl_ttext, tbl_periodset WHERE temp <@ ps ) 
WHERE op = '<@' and leftarg = 'ttext' and rightarg = 'periodset';
UPDATE test_boundboxops
SET spgistidx = ( SELECT count(*) FROM tbl_ttext t1, tbl_ttext t2 WHERE t1.temp <@ t2.temp ) 
WHERE op = '<@' and leftarg = 'ttext' and rightarg = 'ttext';

-------------------------------------------------------------------------------
-- Contained
-------------------------------------------------------------------------------

UPDATE test_boundboxops
SET spgistidx = ( SELECT count(*) FROM tbl_timestamptz, tbl_tbool WHERE t ~= temp ) 
WHERE op = '~=' and leftarg = 'timestamptz' and rightarg = 'tbool';
UPDATE test_boundboxops
SET spgistidx = ( SELECT count(*) FROM tbl_timestamptz, tbl_tint WHERE t ~= temp ) 
WHERE op = '~=' and leftarg = 'timestamptz' and rightarg = 'tint';
UPDATE test_boundboxops
SET spgistidx = ( SELECT count(*) FROM tbl_timestamptz, tbl_tfloat WHERE t ~= temp ) 
WHERE op = '~=' and leftarg = 'timestamptz' and rightarg = 'tfloat';
UPDATE test_boundboxops
SET spgistidx = ( SELECT count(*) FROM tbl_timestamptz, tbl_ttext WHERE t ~= temp ) 
WHERE op = '~=' and leftarg = 'timestamptz' and rightarg = 'ttext';

UPDATE test_boundboxops
SET spgistidx = ( SELECT count(*) FROM tbl_timestampset, tbl_tbool WHERE ts ~= temp ) 
WHERE op = '~=' and leftarg = 'timestampset' and rightarg = 'tbool';
UPDATE test_boundboxops
SET spgistidx = ( SELECT count(*) FROM tbl_timestampset, tbl_tint WHERE ts ~= temp ) 
WHERE op = '~=' and leftarg = 'timestampset' and rightarg = 'tint';
UPDATE test_boundboxops
SET spgistidx = ( SELECT count(*) FROM tbl_timestampset, tbl_tfloat WHERE ts ~= temp ) 
WHERE op = '~=' and leftarg = 'timestampset' and rightarg = 'tfloat';
UPDATE test_boundboxops
SET spgistidx = ( SELECT count(*) FROM tbl_timestampset, tbl_ttext WHERE ts ~= temp ) 
WHERE op = '~=' and leftarg = 'timestampset' and rightarg = 'ttext';

UPDATE test_boundboxops
SET spgistidx = ( SELECT count(*) FROM tbl_period, tbl_tbool WHERE p ~= temp ) 
WHERE op = '~=' and leftarg = 'period' and rightarg = 'tbool';
UPDATE test_boundboxops
SET spgistidx = ( SELECT count(*) FROM tbl_period, tbl_tint WHERE p ~= temp ) 
WHERE op = '~=' and leftarg = 'period' and rightarg = 'tint';
UPDATE test_boundboxops
SET spgistidx = ( SELECT count(*) FROM tbl_period, tbl_tfloat WHERE p ~= temp ) 
WHERE op = '~=' and leftarg = 'period' and rightarg = 'tfloat';
UPDATE test_boundboxops
SET spgistidx = ( SELECT count(*) FROM tbl_period, tbl_ttext WHERE p ~= temp ) 
WHERE op = '~=' and leftarg = 'period' and rightarg = 'ttext';

UPDATE test_boundboxops
SET spgistidx = ( SELECT count(*) FROM tbl_periodset, tbl_tbool WHERE ps ~= temp ) 
WHERE op = '~=' and leftarg = 'periodset' and rightarg = 'tbool';
UPDATE test_boundboxops
SET spgistidx = ( SELECT count(*) FROM tbl_periodset, tbl_tint WHERE ps ~= temp ) 
WHERE op = '~=' and leftarg = 'periodset' and rightarg = 'tint';
UPDATE test_boundboxops
SET spgistidx = ( SELECT count(*) FROM tbl_periodset, tbl_tfloat WHERE ps ~= temp ) 
WHERE op = '~=' and leftarg = 'periodset' and rightarg = 'tfloat';
UPDATE test_boundboxops
SET spgistidx = ( SELECT count(*) FROM tbl_periodset, tbl_ttext WHERE ps ~= temp ) 
WHERE op = '~=' and leftarg = 'periodset' and rightarg = 'ttext';

-------------------------------------------------------------------------------

UPDATE test_boundboxops
SET spgistidx = ( SELECT count(*) FROM tbl_tbool, tbl_timestamptz WHERE temp ~= t ) 
WHERE op = '~=' and leftarg = 'tbool' and rightarg = 'timestamptz';
UPDATE test_boundboxops
SET spgistidx = ( SELECT count(*) FROM tbl_tbool, tbl_timestampset WHERE temp ~= ts ) 
WHERE op = '~=' and leftarg = 'tbool' and rightarg = 'timestampset';
UPDATE test_boundboxops
SET spgistidx = ( SELECT count(*) FROM tbl_tbool, tbl_period WHERE temp ~= p ) 
WHERE op = '~=' and leftarg = 'tbool' and rightarg = 'period';
UPDATE test_boundboxops
SET spgistidx = ( SELECT count(*) FROM tbl_tbool, tbl_periodset WHERE temp ~= ps ) 
WHERE op = '~=' and leftarg = 'tbool' and rightarg = 'periodset';
UPDATE test_boundboxops
SET spgistidx = ( SELECT count(*) FROM tbl_tbool t1, tbl_tbool t2 WHERE t1.temp ~= t2.temp ) 
WHERE op = '~=' and leftarg = 'tbool' and rightarg = 'tbool';

-------------------------------------------------------------------------------

UPDATE test_boundboxops
SET spgistidx = ( SELECT count(*) FROM tbl_tint, tbl_int WHERE temp ~= i ) 
WHERE op = '~=' and leftarg = 'tint' and rightarg = 'int';
UPDATE test_boundboxops
SET spgistidx = ( SELECT count(*) FROM tbl_tint, tbl_intrange WHERE temp ~= i ) 
WHERE op = '~=' and leftarg = 'tint' and rightarg = 'intrange';
UPDATE test_boundboxops
SET spgistidx = ( SELECT count(*) FROM tbl_tint, tbl_float WHERE temp ~= f ) 
WHERE op = '~=' and leftarg = 'tint' and rightarg = 'float';
UPDATE test_boundboxops
SET spgistidx = ( SELECT count(*) FROM tbl_tint, tbl_timestamptz WHERE temp ~= t ) 
WHERE op = '~=' and leftarg = 'tint' and rightarg = 'timestamptz';
UPDATE test_boundboxops
SET spgistidx = ( SELECT count(*) FROM tbl_tint, tbl_timestampset WHERE temp ~= ts ) 
WHERE op = '~=' and leftarg = 'tint' and rightarg = 'timestampset';
UPDATE test_boundboxops
SET spgistidx = ( SELECT count(*) FROM tbl_tint, tbl_period WHERE temp ~= p ) 
WHERE op = '~=' and leftarg = 'tint' and rightarg = 'period';
UPDATE test_boundboxops
SET spgistidx = ( SELECT count(*) FROM tbl_tint, tbl_periodset WHERE temp ~= ps ) 
WHERE op = '~=' and leftarg = 'tint' and rightarg = 'periodset';
UPDATE test_boundboxops
SET spgistidx = ( SELECT count(*) FROM tbl_tint, tbl_tbox WHERE temp ~= b ) 
WHERE op = '~=' and leftarg = 'tint' and rightarg = 'tbox';
UPDATE test_boundboxops
SET spgistidx = ( SELECT count(*) FROM tbl_tint t1, tbl_tint t2 WHERE t1.temp ~= t2.temp ) 
WHERE op = '~=' and leftarg = 'tint' and rightarg = 'tint';
UPDATE test_boundboxops
SET spgistidx = ( SELECT count(*) FROM tbl_tint t1, tbl_tfloat t2 WHERE t1.temp ~= t2.temp ) 
WHERE op = '~=' and leftarg = 'tint' and rightarg = 'tfloat';

-------------------------------------------------------------------------------

UPDATE test_boundboxops
SET spgistidx = ( SELECT count(*) FROM tbl_tfloat, tbl_int WHERE temp ~= i ) 
WHERE op = '~=' and leftarg = 'tfloat' and rightarg = 'int';
UPDATE test_boundboxops
SET spgistidx = ( SELECT count(*) FROM tbl_tfloat, tbl_float WHERE temp ~= f ) 
WHERE op = '~=' and leftarg = 'tfloat' and rightarg = 'float';
UPDATE test_boundboxops
SET spgistidx = ( SELECT count(*) FROM tbl_tfloat, tbl_floatrange WHERE temp ~= f ) 
WHERE op = '~=' and leftarg = 'tfloat' and rightarg = 'floatrange';
UPDATE test_boundboxops
SET spgistidx = ( SELECT count(*) FROM tbl_tfloat, tbl_timestamptz WHERE temp ~= t ) 
WHERE op = '~=' and leftarg = 'tfloat' and rightarg = 'timestamptz';
UPDATE test_boundboxops
SET spgistidx = ( SELECT count(*) FROM tbl_tfloat, tbl_timestampset WHERE temp ~= ts ) 
WHERE op = '~=' and leftarg = 'tfloat' and rightarg = 'timestampset';
UPDATE test_boundboxops
SET spgistidx = ( SELECT count(*) FROM tbl_tfloat, tbl_period WHERE temp ~= p ) 
WHERE op = '~=' and leftarg = 'tfloat' and rightarg = 'period';
UPDATE test_boundboxops
SET spgistidx = ( SELECT count(*) FROM tbl_tfloat, tbl_periodset WHERE temp ~= ps ) 
WHERE op = '~=' and leftarg = 'tfloat' and rightarg = 'periodset';
UPDATE test_boundboxops
SET spgistidx = ( SELECT count(*) FROM tbl_tfloat, tbl_tbox WHERE temp ~= b ) 
WHERE op = '~=' and leftarg = 'tfloat' and rightarg = 'tbox';
UPDATE test_boundboxops
SET spgistidx = ( SELECT count(*) FROM tbl_tfloat t1, tbl_tint t2 WHERE t1.temp ~= t2.temp ) 
WHERE op = '~=' and leftarg = 'tfloat' and rightarg = 'tint';
UPDATE test_boundboxops
SET spgistidx = ( SELECT count(*) FROM tbl_tfloat t1, tbl_tfloat t2 WHERE t1.temp ~= t2.temp ) 
WHERE op = '~=' and leftarg = 'tfloat' and rightarg = 'tfloat';

-------------------------------------------------------------------------------

UPDATE test_boundboxops
SET spgistidx = ( SELECT count(*) FROM tbl_ttext, tbl_timestamptz WHERE temp ~= t ) 
WHERE op = '~=' and leftarg = 'ttext' and rightarg = 'timestamptz';
UPDATE test_boundboxops
SET spgistidx = ( SELECT count(*) FROM tbl_ttext, tbl_timestampset WHERE temp ~= ts ) 
WHERE op = '~=' and leftarg = 'ttext' and rightarg = 'timestampset';
UPDATE test_boundboxops
SET spgistidx = ( SELECT count(*) FROM tbl_ttext, tbl_period WHERE temp ~= p ) 
WHERE op = '~=' and leftarg = 'ttext' and rightarg = 'period';
UPDATE test_boundboxops
SET spgistidx = ( SELECT count(*) FROM tbl_ttext, tbl_periodset WHERE temp ~= ps ) 
WHERE op = '~=' and leftarg = 'ttext' and rightarg = 'periodset';
UPDATE test_boundboxops
SET spgistidx = ( SELECT count(*) FROM tbl_ttext t1, tbl_ttext t2 WHERE t1.temp ~= t2.temp ) 
WHERE op = '~=' and leftarg = 'ttext' and rightarg = 'ttext';

#endif

-------------------------------------------------------------------------------

DROP INDEX IF EXISTS tbl_tbool_spgist_idx;
DROP INDEX IF EXISTS tbl_tint_spgist_idx;
DROP INDEX IF EXISTS tbl_tfloat_spgist_idx;
DROP INDEX IF EXISTS tbl_ttext_spgist_idx;

-------------------------------------------------------------------------------

SELECT * FROM test_boundboxops
WHERE noidx <> gistidx 
#if MOBDB_PGSQL_VERSION >= 110000
OR noidx <> spgistidx OR gistidx <> spgistidx
#endif
ORDER BY op, leftarg, rightarg;

DROP TABLE test_boundboxops;

-------------------------------------------------------------------------------<|MERGE_RESOLUTION|>--- conflicted
+++ resolved
@@ -1082,11 +1082,8 @@
 DROP INDEX IF EXISTS tbl_tfloat_gist_idx;
 DROP INDEX IF EXISTS tbl_ttext_gist_idx;
 
-<<<<<<< HEAD
+-------------------------------------------------------------------------------
 #if MOBDB_PGSQL_VERSION >= 110000
-=======
--------------------------------------------------------------------------------
->>>>>>> fafb29b6
 
 CREATE INDEX tbl_tbool_spgist_idx ON tbl_tbool USING SPGIST(temp);
 CREATE INDEX tbl_tint_spgist_idx ON tbl_tint USING SPGIST(temp);
@@ -1721,14 +1718,14 @@
 SET spgistidx = ( SELECT count(*) FROM tbl_ttext t1, tbl_ttext t2 WHERE t1.temp ~= t2.temp ) 
 WHERE op = '~=' and leftarg = 'ttext' and rightarg = 'ttext';
 
-#endif
-
 -------------------------------------------------------------------------------
 
 DROP INDEX IF EXISTS tbl_tbool_spgist_idx;
 DROP INDEX IF EXISTS tbl_tint_spgist_idx;
 DROP INDEX IF EXISTS tbl_tfloat_spgist_idx;
 DROP INDEX IF EXISTS tbl_ttext_spgist_idx;
+
+#endif
 
 -------------------------------------------------------------------------------
 
