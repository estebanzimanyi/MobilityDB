/*****************************************************************************
 *
 * tpoint_gist.c
 *	  R-tree GiST index for temporal points.
 *
 * Portions Copyright (c) 2020, Esteban Zimanyi, Arthur Lesuisse, 
 * 		Universite Libre de Bruxelles
 * Portions Copyright (c) 1996-2020, PostgreSQL Global Development Group
 * Portions Copyright (c) 1994, Regents of the University of California
 *
 *****************************************************************************/

CREATE FUNCTION gist_stbox_consistent(internal, stbox, smallint, oid, internal)
	RETURNS bool
	AS 'MODULE_PATHNAME', 'gist_stbox_consistent'
	LANGUAGE C IMMUTABLE STRICT PARALLEL SAFE;
CREATE FUNCTION gist_stbox_union(internal, internal)
	RETURNS stbox
	AS 'MODULE_PATHNAME', 'gist_stbox_union'
	LANGUAGE C IMMUTABLE STRICT PARALLEL SAFE;
CREATE FUNCTION gist_stbox_penalty(internal, internal, internal)
	RETURNS internal
	AS 'MODULE_PATHNAME', 'gist_stbox_penalty'
	LANGUAGE C IMMUTABLE STRICT PARALLEL SAFE;
<<<<<<< HEAD
#if MOBDB_PGSQL_VERSION < 110000
CREATE FUNCTION gist_tpoint_decompress(internal)
	RETURNS internal
	AS 'MODULE_PATHNAME'
	LANGUAGE C IMMUTABLE STRICT PARALLEL SAFE;
#endif
CREATE FUNCTION gist_tpoint_penalty(internal, internal, internal)
=======
CREATE FUNCTION gist_stbox_picksplit(internal, internal)
>>>>>>> 4bb1ab9d
	RETURNS internal
	AS 'MODULE_PATHNAME', 'gist_stbox_picksplit'
	LANGUAGE C IMMUTABLE STRICT PARALLEL SAFE;
CREATE FUNCTION gist_stbox_same(stbox, stbox, internal)
	RETURNS internal
	AS 'MODULE_PATHNAME', 'gist_stbox_same'
	LANGUAGE C IMMUTABLE STRICT PARALLEL SAFE;

CREATE OPERATOR CLASS gist_stbox_ops
	DEFAULT FOR TYPE stbox USING gist AS
	STORAGE stbox,
	-- strictly left
	OPERATOR	1		<< (stbox, stbox),
	OPERATOR	1		<< (stbox, tgeompoint),
	-- overlaps or left
	OPERATOR	2		&< (stbox, stbox),
	OPERATOR	2		&< (stbox, tgeompoint),
	-- overlaps
	OPERATOR	3		&& (stbox, stbox),
	OPERATOR	3		&& (stbox, tgeompoint),
	-- overlaps or right
	OPERATOR	4		&> (stbox, stbox),
	OPERATOR	4		&> (stbox, tgeompoint),
  	-- strictly right
	OPERATOR	5		>> (stbox, stbox),
	OPERATOR	5		>> (stbox, tgeompoint),
  	-- same
	OPERATOR	6		~= (stbox, stbox),
	OPERATOR	6		~= (stbox, tgeompoint),
	-- contains
	OPERATOR	7		@> (stbox, stbox),
	OPERATOR	7		@> (stbox, tgeompoint),
	-- contained by
	OPERATOR	8		<@ (stbox, stbox),
	OPERATOR	8		<@ (stbox, tgeompoint),
	-- overlaps or below
	OPERATOR	9		&<| (stbox, stbox),
	OPERATOR	9		&<| (stbox, tgeompoint),
	-- strictly below
	OPERATOR	10		<<| (stbox, stbox),
	OPERATOR	10		<<| (stbox, tgeompoint),
	-- strictly above
	OPERATOR	11		|>> (stbox, stbox),
	OPERATOR	11		|>> (stbox, tgeompoint),
	-- overlaps or above
	OPERATOR	12		|&> (stbox, stbox),
	OPERATOR	12		|&> (stbox, tgeompoint),
	-- adjacent
	OPERATOR	17		-|- (stbox, stbox),
	OPERATOR	17		-|- (stbox, tgeompoint),
	-- nearest approach distance
--	OPERATOR	25		|=| (stbox, stbox) FOR ORDER BY pg_catalog.float_ops,
--	OPERATOR	25		|=| (stbox, tgeompoint) FOR ORDER BY pg_catalog.float_ops,
	-- overlaps or before
	OPERATOR	28		&<# (stbox, stbox),
	OPERATOR	28		&<# (stbox, tgeompoint),
	-- strictly before
	OPERATOR	29		<<# (stbox, stbox),
	OPERATOR	29		<<# (stbox, tgeompoint),
	-- strictly after
	OPERATOR	30		#>> (stbox, stbox),
	OPERATOR	30		#>> (stbox, tgeompoint),
	-- overlaps or after
	OPERATOR	31		#&> (stbox, stbox),
	OPERATOR	31		#&> (stbox, tgeompoint),
	-- overlaps or front
	OPERATOR	32		&</ (stbox, stbox),
	OPERATOR	32		&</ (stbox, tgeompoint),
	-- strictly front
	OPERATOR	33		<</ (stbox, stbox),
	OPERATOR	33		<</ (stbox, tgeompoint),
	-- strictly back
	OPERATOR	34		/>> (stbox, stbox),
	OPERATOR	34		/>> (stbox, tgeompoint),
	-- overlaps or back
	OPERATOR	35		/&> (stbox, stbox),
	OPERATOR	35		/&> (stbox, tgeompoint),
	-- functions
	FUNCTION	1	gist_stbox_consistent(internal, stbox, smallint, oid, internal),
	FUNCTION	2	gist_stbox_union(internal, internal),
	FUNCTION	5	gist_stbox_penalty(internal, internal, internal),
	FUNCTION	6	gist_stbox_picksplit(internal, internal),
	FUNCTION	7	gist_stbox_same(stbox, stbox, internal);

/******************************************************************************/

CREATE FUNCTION gist_tgeompoint_consistent(internal, tgeompoint, smallint, oid, internal)
	RETURNS bool
	AS 'MODULE_PATHNAME', 'gist_stbox_consistent'
	LANGUAGE C IMMUTABLE STRICT PARALLEL SAFE;
CREATE FUNCTION gist_tgeogpoint_consistent(internal, tgeogpoint, smallint, oid, internal)
	RETURNS bool
	AS 'MODULE_PATHNAME', 'gist_stbox_consistent'
	LANGUAGE C IMMUTABLE STRICT PARALLEL SAFE;
CREATE FUNCTION gist_tpoint_compress(internal)
	RETURNS internal
	AS 'MODULE_PATHNAME', 'gist_tpoint_compress'
	LANGUAGE C IMMUTABLE STRICT PARALLEL SAFE;

CREATE OPERATOR CLASS gist_tgeompoint_ops
	DEFAULT FOR TYPE tgeompoint USING gist AS
	STORAGE stbox,
	-- strictly left
	OPERATOR	1		<< (tgeompoint, geometry),  
	OPERATOR	1		<< (tgeompoint, stbox),  
	OPERATOR	1		<< (tgeompoint, tgeompoint),  
	-- overlaps or left
	OPERATOR	2		&< (tgeompoint, geometry),  
	OPERATOR	2		&< (tgeompoint, stbox),  
	OPERATOR	2		&< (tgeompoint, tgeompoint),  
	-- overlaps	
	OPERATOR	3		&& (tgeompoint, geometry),  
	OPERATOR	3		&& (tgeompoint, stbox),  
	OPERATOR	3		&& (tgeompoint, tgeompoint),  
	-- overlaps or right
	OPERATOR	4		&> (tgeompoint, geometry),  
	OPERATOR	4		&> (tgeompoint, stbox),  
	OPERATOR	4		&> (tgeompoint, tgeompoint),  
  	-- strictly right
	OPERATOR	5		>> (tgeompoint, geometry),  
	OPERATOR	5		>> (tgeompoint, stbox),  
	OPERATOR	5		>> (tgeompoint, tgeompoint),  
  	-- same
	OPERATOR	6		~= (tgeompoint, geometry),  
	OPERATOR	6		~= (tgeompoint, stbox),  
	OPERATOR	6		~= (tgeompoint, tgeompoint),  
	-- contains
	OPERATOR	7		@> (tgeompoint, geometry),  
	OPERATOR	7		@> (tgeompoint, stbox),  
	OPERATOR	7		@> (tgeompoint, tgeompoint),  
	-- contained by
	OPERATOR	8		<@ (tgeompoint, geometry),  
	OPERATOR	8		<@ (tgeompoint, stbox),  
	OPERATOR	8		<@ (tgeompoint, tgeompoint),  
	-- overlaps or below
	OPERATOR	9		&<| (tgeompoint, geometry),  
	OPERATOR	9		&<| (tgeompoint, stbox),  
	OPERATOR	9		&<| (tgeompoint, tgeompoint),  
	-- strictly below
	OPERATOR	10		<<| (tgeompoint, geometry),  
	OPERATOR	10		<<| (tgeompoint, stbox),  
	OPERATOR	10		<<| (tgeompoint, tgeompoint),  
	-- strictly above
	OPERATOR	11		|>> (tgeompoint, geometry),  
	OPERATOR	11		|>> (tgeompoint, stbox),  
	OPERATOR	11		|>> (tgeompoint, tgeompoint),  
	-- overlaps or above
	OPERATOR	12		|&> (tgeompoint, geometry),  
	OPERATOR	12		|&> (tgeompoint, stbox),  
	OPERATOR	12		|&> (tgeompoint, tgeompoint),  
	-- adjacent
	OPERATOR	17		-|- (tgeompoint, geometry),
	OPERATOR	17		-|- (tgeompoint, stbox),
	OPERATOR	17		-|- (tgeompoint, tgeompoint),
	-- nearest approach distance
	OPERATOR	25		|=| (tgeompoint, geometry) FOR ORDER BY pg_catalog.float_ops,
--	OPERATOR	25		|=| (tgeompoint, stbox) FOR ORDER BY pg_catalog.float_ops,
	OPERATOR	25		|=| (tgeompoint, tgeompoint) FOR ORDER BY pg_catalog.float_ops,
	-- overlaps or before
	OPERATOR	28		&<# (tgeompoint, stbox),
	OPERATOR	28		&<# (tgeompoint, tgeompoint),
	-- strictly before
	OPERATOR	29		<<# (tgeompoint, stbox),
	OPERATOR	29		<<# (tgeompoint, tgeompoint),
	-- strictly after
	OPERATOR	30		#>> (tgeompoint, stbox),
	OPERATOR	30		#>> (tgeompoint, tgeompoint),
	-- overlaps or after
	OPERATOR	31		#&> (tgeompoint, stbox),
	OPERATOR	31		#&> (tgeompoint, tgeompoint),
	-- overlaps or front
	OPERATOR	32		&</ (tgeompoint, stbox),
	OPERATOR	32		&</ (tgeompoint, tgeompoint),
	-- strictly front
	OPERATOR	33		<</ (tgeompoint, stbox),
	OPERATOR	33		<</ (tgeompoint, tgeompoint),
	-- strictly back
	OPERATOR	34		/>> (tgeompoint, stbox),
	OPERATOR	34		/>> (tgeompoint, tgeompoint),
	-- overlaps or back
	OPERATOR	35		/&> (tgeompoint, stbox),
	OPERATOR	35		/&> (tgeompoint, tgeompoint),
	-- functions
	FUNCTION	1	gist_tgeompoint_consistent(internal, tgeompoint, smallint, oid, internal),
	FUNCTION	2	gist_stbox_union(internal, internal),
	FUNCTION	3	gist_tpoint_compress(internal),
<<<<<<< HEAD
#if MOBDB_PGSQL_VERSION < 110000
	FUNCTION	4	gist_tpoint_decompress(internal),
#endif
	FUNCTION	5	gist_tpoint_penalty(internal, internal, internal),
	FUNCTION	6	gist_tpoint_picksplit(internal, internal),
	FUNCTION	7	gist_tpoint_same(stbox, stbox, internal);
=======
	FUNCTION	5	gist_stbox_penalty(internal, internal, internal),
	FUNCTION	6	gist_stbox_picksplit(internal, internal),
	FUNCTION	7	gist_stbox_same(stbox, stbox, internal);
>>>>>>> 4bb1ab9d
	
CREATE OPERATOR CLASS gist_tgeogpoint_ops
	DEFAULT FOR TYPE tgeogpoint USING gist AS
	STORAGE stbox,
	-- overlaps
	OPERATOR	3		&& (tgeogpoint, geography),  
	OPERATOR	3		&& (tgeogpoint, stbox),  
	OPERATOR	3		&& (tgeogpoint, tgeogpoint),  
  	-- same
	OPERATOR	6		~= (tgeogpoint, geography),  
	OPERATOR	6		~= (tgeogpoint, stbox),  
	OPERATOR	6		~= (tgeogpoint, tgeogpoint),  
	-- contains
	OPERATOR	7		@> (tgeogpoint, geography),  
	OPERATOR	7		@> (tgeogpoint, stbox),  
	OPERATOR	7		@> (tgeogpoint, tgeogpoint),  
	-- contained by
	OPERATOR	8		<@ (tgeogpoint, geography),  
	OPERATOR	8		<@ (tgeogpoint, stbox),  
	OPERATOR	8		<@ (tgeogpoint, tgeogpoint),  
	-- adjacent
	OPERATOR	17		-|- (tgeogpoint, geography),
	OPERATOR	17		-|- (tgeogpoint, stbox),
	OPERATOR	17		-|- (tgeogpoint, tgeogpoint),
	-- distance
--	OPERATOR	25		<-> (tgeogpoint, geography) FOR ORDER BY pg_catalog.float_ops,
--	OPERATOR	25		<-> (tgeogpoint, stbox) FOR ORDER BY pg_catalog.float_ops,
--	OPERATOR	25		<-> (tgeogpoint, tgeogpoint) FOR ORDER BY pg_catalog.float_ops,
	-- overlaps or before
	OPERATOR	28		&<# (tgeogpoint, stbox),
	OPERATOR	28		&<# (tgeogpoint, tgeogpoint),
	-- strictly before
	OPERATOR	29		<<# (tgeogpoint, stbox),
	OPERATOR	29		<<# (tgeogpoint, tgeogpoint),
	-- strictly after
	OPERATOR	30		#>> (tgeogpoint, stbox),
	OPERATOR	30		#>> (tgeogpoint, tgeogpoint),
	-- overlaps or after
	OPERATOR	31		#&> (tgeogpoint, stbox),
	OPERATOR	31		#&> (tgeogpoint, tgeogpoint),
	-- functions
	FUNCTION	1	gist_tgeogpoint_consistent(internal, tgeogpoint, smallint, oid, internal),
	FUNCTION	2	gist_stbox_union(internal, internal),
	FUNCTION	3	gist_tpoint_compress(internal),
<<<<<<< HEAD
#if MOBDB_PGSQL_VERSION < 110000
	FUNCTION	4	gist_tpoint_decompress(internal),
#endif
	FUNCTION	5	gist_tpoint_penalty(internal, internal, internal),
	FUNCTION	6	gist_tpoint_picksplit(internal, internal),
	FUNCTION	7	gist_tpoint_same(stbox, stbox, internal);
=======
	FUNCTION	5	gist_stbox_penalty(internal, internal, internal),
	FUNCTION	6	gist_stbox_picksplit(internal, internal),
	FUNCTION	7	gist_stbox_same(stbox, stbox, internal);
>>>>>>> 4bb1ab9d
	
/******************************************************************************/<|MERGE_RESOLUTION|>--- conflicted
+++ resolved
@@ -22,17 +22,13 @@
 	RETURNS internal
 	AS 'MODULE_PATHNAME', 'gist_stbox_penalty'
 	LANGUAGE C IMMUTABLE STRICT PARALLEL SAFE;
-<<<<<<< HEAD
 #if MOBDB_PGSQL_VERSION < 110000
 CREATE FUNCTION gist_tpoint_decompress(internal)
 	RETURNS internal
 	AS 'MODULE_PATHNAME'
 	LANGUAGE C IMMUTABLE STRICT PARALLEL SAFE;
 #endif
-CREATE FUNCTION gist_tpoint_penalty(internal, internal, internal)
-=======
 CREATE FUNCTION gist_stbox_picksplit(internal, internal)
->>>>>>> 4bb1ab9d
 	RETURNS internal
 	AS 'MODULE_PATHNAME', 'gist_stbox_picksplit'
 	LANGUAGE C IMMUTABLE STRICT PARALLEL SAFE;
@@ -219,19 +215,13 @@
 	FUNCTION	1	gist_tgeompoint_consistent(internal, tgeompoint, smallint, oid, internal),
 	FUNCTION	2	gist_stbox_union(internal, internal),
 	FUNCTION	3	gist_tpoint_compress(internal),
-<<<<<<< HEAD
 #if MOBDB_PGSQL_VERSION < 110000
 	FUNCTION	4	gist_tpoint_decompress(internal),
 #endif
-	FUNCTION	5	gist_tpoint_penalty(internal, internal, internal),
-	FUNCTION	6	gist_tpoint_picksplit(internal, internal),
-	FUNCTION	7	gist_tpoint_same(stbox, stbox, internal);
-=======
 	FUNCTION	5	gist_stbox_penalty(internal, internal, internal),
 	FUNCTION	6	gist_stbox_picksplit(internal, internal),
 	FUNCTION	7	gist_stbox_same(stbox, stbox, internal);
->>>>>>> 4bb1ab9d
-	
+
 CREATE OPERATOR CLASS gist_tgeogpoint_ops
 	DEFAULT FOR TYPE tgeogpoint USING gist AS
 	STORAGE stbox,
@@ -275,17 +265,11 @@
 	FUNCTION	1	gist_tgeogpoint_consistent(internal, tgeogpoint, smallint, oid, internal),
 	FUNCTION	2	gist_stbox_union(internal, internal),
 	FUNCTION	3	gist_tpoint_compress(internal),
-<<<<<<< HEAD
 #if MOBDB_PGSQL_VERSION < 110000
 	FUNCTION	4	gist_tpoint_decompress(internal),
 #endif
-	FUNCTION	5	gist_tpoint_penalty(internal, internal, internal),
-	FUNCTION	6	gist_tpoint_picksplit(internal, internal),
-	FUNCTION	7	gist_tpoint_same(stbox, stbox, internal);
-=======
 	FUNCTION	5	gist_stbox_penalty(internal, internal, internal),
 	FUNCTION	6	gist_stbox_picksplit(internal, internal),
 	FUNCTION	7	gist_stbox_same(stbox, stbox, internal);
->>>>>>> 4bb1ab9d
-	
+
 /******************************************************************************/