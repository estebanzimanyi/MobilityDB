/*****************************************************************************
 *
 * tpoint_aggfuncs.c
 *  Aggregate functions for temporal points.
 *
 * The only functions currently provided are extent and temporal centroid.
 *
 * This MobilityDB code is provided under The PostgreSQL License.
 *
 * Copyright (c) 2020, Université libre de Bruxelles and MobilityDB contributors
 *
 * Permission to use, copy, modify, and distribute this software and its documentation for any purpose, without fee, and without a written agreement is hereby
 * granted, provided that the above copyright notice and this paragraph and the following two paragraphs appear in all copies.
 *
 * IN NO EVENT SHALL UNIVERSITE LIBRE DE BRUXELLES BE LIABLE TO ANY PARTY FOR DIRECT, INDIRECT, SPECIAL, INCIDENTAL, OR CONSEQUENTIAL DAMAGES, INCLUDING LOST
 * PROFITS, ARISING OUT OF THE USE OF THIS SOFTWARE AND ITS DOCUMENTATION, EVEN IF UNIVERSITE LIBRE DE BRUXELLES HAS BEEN ADVISED OF THE POSSIBILITY OF SUCH
 * DAMAGE.
 *
 * UNIVERSITE LIBRE DE BRUXELLES SPECIFICALLY DISCLAIMS ANY WARRANTIES, INCLUDING, BUT NOT LIMITED TO, THE IMPLIED WARRANTIES OF MERCHANTABILITY AND FITNESS
 * FOR A PARTICULAR PURPOSE. THE SOFTWARE PROVIDED HEREUNDER IS ON AN "AS IS" BASIS, AND UNIVERSITE LIBRE DE BRUXELLES HAS NO OBLIGATIONS TO PROVIDE
 * MAINTENANCE, SUPPORT, UPDATES, ENHANCEMENTS, OR MODIFICATIONS. 
 *
 *****************************************************************************/

#include "tpoint_aggfuncs.h"

#include <assert.h>

#include "temporaltypes.h"
#include "oidcache.h"
#include "temporal_util.h"
#include "doublen.h"
#include "temporal_aggfuncs.h"
#include "tpoint.h"
#include "tpoint_spatialfuncs.h"

/*****************************************************************************
 * Generic functions
 *****************************************************************************/

/**
 * Structure storing the SRID and the dimensionality of the temporal point
 * values for aggregation. Notice that for the moment we do not aggregate
 * temporal geographic points.
 */
struct GeoAggregateState
{
  int32_t srid;
  bool hasz;
};

/**
 * Check the validity of the temporal point values for aggregation
 */
static void
geoaggstate_check(const SkipList *state, int32_t srid, bool hasz)
{
  if(! state)
    return;
  struct GeoAggregateState *extra = state->extra;
  if (extra && extra->srid != srid)
    ereport(ERROR, (errcode(ERRCODE_INTERNAL_ERROR),
      errmsg("Geometries must have the same SRID for temporal aggregation")));
  if (extra && extra->hasz != hasz)
    ereport(ERROR, (errcode(ERRCODE_INTERNAL_ERROR),
      errmsg("Geometries must have the same dimensionality for temporal aggregation")));
  return;
}

/**
 * Check the validity of the temporal point values for aggregation
 */
static void
geoaggstate_check_as(const SkipList *state1, const SkipList *state2)
{
  if(! state2)
    return ;
  struct GeoAggregateState *extra2 = state2->extra;
  if (extra2)
    geoaggstate_check(state1, extra2->srid, extra2->hasz);
  return;
}

/**
 * Chech the validity of the temporal point values for aggregation
 */
static void
geoaggstate_check_t(const SkipList *state, const Temporal *t)
{
  geoaggstate_check(state, tpoint_srid_internal(t), MOBDB_FLAGS_GET_Z(t->flags) != 0);
  return;
}

/*****************************************************************************/

/**
<<<<<<< HEAD
 * Transform a temporal point value of instant type into a temporal 
 * double3/double4 value for performing temporal centroid aggregation 
=======
 * Transform a temporal point value of instant duration into a temporal
 * double3/double4 value for performing temporal centroid aggregation
>>>>>>> ba246abe
 */
static TInstant *
tpointinst_transform_tcentroid(const TInstant *inst)
{
  TInstant *result;
  if (MOBDB_FLAGS_GET_Z(inst->flags))
  {
    const POINT3DZ *point = datum_get_point3dz_p(tinstant_value(inst));
    double4 dvalue;
    double4_set(&dvalue, point->x, point->y, point->z, 1);
    result = tinstant_make(PointerGetDatum(&dvalue), inst->t,
      type_oid(T_DOUBLE4));
  }
  else
  {
    const POINT2D *point = datum_get_point2d_p(tinstant_value(inst));
    double3 dvalue;
    double3_set(&dvalue, point->x, point->y, 1);
    result = tinstant_make(PointerGetDatum(&dvalue), inst->t,
      type_oid(T_DOUBLE3));
  }
  return result;
}

/**
<<<<<<< HEAD
 * Transform a temporal point value of instant set type into a temporal 
 * double3/double4 value for performing temporal centroid aggregation 
=======
 * Transform a temporal point value of instant set duration into a temporal
 * double3/double4 value for performing temporal centroid aggregation
>>>>>>> ba246abe
 */
static TInstant **
tpointinstset_transform_tcentroid(const TInstantSet *ti)
{
  TInstant **result = palloc(sizeof(TInstant *) * ti->count);
  for (int i = 0; i < ti->count; i++)
  {
    TInstant *inst = tinstantset_inst_n(ti, i);
    result[i] = tpointinst_transform_tcentroid(inst);
  }
  return result;
}

/**
<<<<<<< HEAD
 * Transform a temporal point value of sequence type into a temporal 
 * double3/double4 value for performing temporal centroid aggregation 
=======
 * Transform a temporal point value of sequence duration into a temporal
 * double3/double4 value for performing temporal centroid aggregation
>>>>>>> ba246abe
 */
static TSequence *
tpointseq_transform_tcentroid(const TSequence *seq)
{
  TInstant **instants = palloc(sizeof(TInstant *) * seq->count);
  for (int i = 0; i < seq->count; i++)
  {
    TInstant *inst = tsequence_inst_n(seq, i);
    instants[i] = tpointinst_transform_tcentroid(inst);
  }
  return tsequence_make_free(instants,
    seq->count, seq->period.lower_inc, seq->period.upper_inc,
    MOBDB_FLAGS_GET_LINEAR(seq->flags), NORMALIZE_NO);
}

/**
<<<<<<< HEAD
 * Transform a temporal point value of sequence set type into a temporal 
 * double3/double4 value for performing temporal centroid aggregation 
=======
 * Transform a temporal point value of sequence set duration into a temporal
 * double3/double4 value for performing temporal centroid aggregation
>>>>>>> ba246abe
 */
static TSequence **
tpointseqset_transform_tcentroid(const TSequenceSet *ts)
{
  TSequence **result = palloc(sizeof(TSequence *) * ts->count);
  for (int i = 0; i < ts->count; i++)
  {
    TSequence *seq = tsequenceset_seq_n(ts, i);
    result[i] = tpointseq_transform_tcentroid(seq);
  }
  return result;
}

/**
 * Transform a temporal point value for performing temporal centroid aggregation
 * (dispatch function)
 */
static Temporal **
tpoint_transform_tcentroid(const Temporal *temp, int *count)
{
  Temporal **result;
<<<<<<< HEAD
  if (temp->temptype == INSTANT) 
=======
  if (temp->duration == INSTANT)
>>>>>>> ba246abe
  {
    result = palloc(sizeof(Temporal *));
    result[0] = (Temporal *)tpointinst_transform_tcentroid((TInstant *)temp);
    *count = 1;
  }
  else if (temp->temptype == INSTANTSET)
  {
    result = (Temporal **)tpointinstset_transform_tcentroid((TInstantSet *) temp);
    *count = ((TInstantSet *)temp)->count;
<<<<<<< HEAD
  } 
  else if (temp->temptype == SEQUENCE)
=======
  }
  else if (temp->duration == SEQUENCE)
>>>>>>> ba246abe
  {
    result = palloc(sizeof(Temporal *));
    result[0] = (Temporal *)tpointseq_transform_tcentroid((TSequence *) temp);
    *count = 1;
  }
  else /* temp->temptype == SEQUENCESET */
  {
    result = (Temporal **)tpointseqset_transform_tcentroid((TSequenceSet *) temp);
    *count = ((TSequenceSet *)temp)->count;
  }
  assert(result != NULL);
  return result;
}

/*****************************************************************************
 * Extent
 *****************************************************************************/

PG_FUNCTION_INFO_V1(tpoint_extent_transfn);
/**
 * Transition function for temporal extent aggregation of temporal point values
 */
PGDLLEXPORT Datum
tpoint_extent_transfn(PG_FUNCTION_ARGS)
{
  STBOX *box = PG_ARGISNULL(0) ? NULL : PG_GETARG_STBOX_P(0);
  Temporal *temp = PG_ARGISNULL(1) ? NULL : PG_GETARG_TEMPORAL(1);

  /* Can't do anything with null inputs */
  if (!box && !temp)
    PG_RETURN_NULL();
  STBOX *result = palloc0(sizeof(STBOX));
  /* Null box and non-null temporal, return the bbox of the temporal */
  if (!box && temp)
  {
    temporal_bbox(result, temp);
    PG_RETURN_POINTER(result);
  }
  /* Non-null box and null temporal, return the box */
  if (box && !temp)
  {
    memcpy(result, box, sizeof(STBOX));
    PG_RETURN_POINTER(result);
  }

  /* Both box and temporal are not null */
  ensure_same_srid_tpoint_stbox(temp, box);
  ensure_same_dimensionality_tpoint_stbox(temp, box);
  ensure_same_geodetic_tpoint_stbox(temp, box);
  temporal_bbox(result, temp);
  stbox_expand(result, box);
  PG_FREE_IF_COPY(temp, 1);
  PG_RETURN_POINTER(result);
}

PG_FUNCTION_INFO_V1(tpoint_extent_combinefn);
/**
 * Combine function for temporal extent aggregation of temporal point values
 */
PGDLLEXPORT Datum
tpoint_extent_combinefn(PG_FUNCTION_ARGS)
{
  STBOX *box1 = PG_ARGISNULL(0) ? NULL : PG_GETARG_STBOX_P(0);
  STBOX *box2 = PG_ARGISNULL(1) ? NULL : PG_GETARG_STBOX_P(1);
  if (!box2 && !box1)
    PG_RETURN_NULL();
  if (box1 && !box2)
    PG_RETURN_POINTER(box1);
  if (box2 && !box1)
    PG_RETURN_POINTER(box2);

  /* Both boxes are not null */
  ensure_same_srid_stbox(box1, box2);
  ensure_same_dimensionality_stbox(box1, box2);
  ensure_same_geodetic_stbox(box1, box2);
  STBOX *result = stbox_copy(box1);
  stbox_expand(result, box2);
  PG_RETURN_POINTER(result);
}

/*****************************************************************************
 * Centroid
 *****************************************************************************/

PG_FUNCTION_INFO_V1(tpoint_tcentroid_transfn);
/**
 * Transition function for temporal centroid aggregation of temporal point values
 */
PGDLLEXPORT Datum
tpoint_tcentroid_transfn(PG_FUNCTION_ARGS)
{
  SkipList *state = PG_ARGISNULL(0) ? NULL :
    (SkipList *) PG_GETARG_POINTER(0);
  Temporal *temp = PG_ARGISNULL(1) ? NULL : PG_GETARG_TEMPORAL(1);
  /* Can't do anything with null inputs */
  if (!state && !temp)
    PG_RETURN_NULL();
  /* Non-null state and null temporal, return the state */
  if (state && !temp)
  {
    PG_RETURN_POINTER(state);
  }

  geoaggstate_check_t(state, temp);
  Datum (*func)(Datum, Datum) = MOBDB_FLAGS_GET_Z(temp->flags) ?
    &datum_sum_double4 : &datum_sum_double3;

  int count;
  Temporal **temparr = tpoint_transform_tcentroid(temp, &count);
  if (state)
  {
    if (skiplist_headval(state)->temptype != temparr[0]->temptype)
      ereport(ERROR, (errcode(ERRCODE_INTERNAL_ERROR),
<<<<<<< HEAD
        errmsg("Cannot aggregate temporal values of different type")));
    if (MOBDB_FLAGS_GET_LINEAR(skiplist_headval(state)->flags) != 
=======
        errmsg("Cannot aggregate temporal values of different duration")));
    if (MOBDB_FLAGS_GET_LINEAR(skiplist_headval(state)->flags) !=
>>>>>>> ba246abe
        MOBDB_FLAGS_GET_LINEAR(temparr[0]->flags))
      ereport(ERROR, (errcode(ERRCODE_INTERNAL_ERROR),
        errmsg("Cannot aggregate temporal values of different interpolation")));

    skiplist_splice(fcinfo, state, temparr, count, func, false);
  }
  else
  {
    state = skiplist_make(fcinfo, temparr, count);
    struct GeoAggregateState extra =
    {
      .srid = tpoint_srid_internal(temp),
      .hasz = MOBDB_FLAGS_GET_Z(temp->flags) != 0
    };
    aggstate_set_extra(fcinfo, state, &extra, sizeof(struct GeoAggregateState));
  }

  for (int i = 0; i< count; i++)
    pfree(temparr[i]);
  pfree(temparr);
  PG_FREE_IF_COPY(temp, 1);
  PG_RETURN_POINTER(state);
}

/*****************************************************************************/

PG_FUNCTION_INFO_V1(tpoint_tcentroid_combinefn);
/**
 * Combine function for temporal centroid aggregation of temporal point values
 */
PGDLLEXPORT Datum
tpoint_tcentroid_combinefn(PG_FUNCTION_ARGS)
{
  SkipList *state1 = PG_ARGISNULL(0) ? NULL :
    (SkipList *) PG_GETARG_POINTER(0);
  SkipList *state2 = PG_ARGISNULL(1) ? NULL :
    (SkipList *) PG_GETARG_POINTER(1);

  geoaggstate_check_as(state1, state2);
  struct GeoAggregateState *extra = NULL;
  if (state1 && state1->extra)
    extra = state1->extra;
  if (state2 && state2->extra)
    extra = state2->extra;
  assert(extra != NULL);
  Datum (*func)(Datum, Datum) = extra->hasz ?
    &datum_sum_double4 : &datum_sum_double3;
  SkipList *result = temporal_tagg_combinefn1(fcinfo, state1, state2,
    func, false);

  PG_RETURN_POINTER(result);
}

/*****************************************************************************/

/**
 * Transforms a temporal doubleN instant into a point
 */
static Datum
doublen_to_point(TInstant *inst, int srid)
{
  assert(inst->valuetypid == type_oid(T_DOUBLE4) ||
    inst->valuetypid == type_oid(T_DOUBLE3));
  LWPOINT *point;
  if (inst->valuetypid == type_oid(T_DOUBLE4))
  {
    double4 *value4 = (double4 *)DatumGetPointer(tinstant_value_ptr(inst));
    assert(value4->d != 0);
    double valuea = value4->a / value4->d;
    double valueb = value4->b / value4->d;
    double valuec = value4->c / value4->d;
    point = lwpoint_make3dz(srid, valuea, valueb, valuec);
  }
  else /* inst->valuetypid == type_oid(T_DOUBLE3) */
  {
    double3 *value3 = (double3 *)DatumGetPointer(tinstant_value_ptr(inst));
    assert(value3->c != 0);
    double valuea = value3->a / value3->c;
    double valueb = value3->b / value3->c;
    point = lwpoint_make2d(srid, valuea, valueb);
  }
  /* Notice that for the moment we do not aggregate temporal geographic points */
  Datum result = PointerGetDatum(geo_serialize((LWGEOM *) point));
  lwpoint_free(point);
  return result;
}

/**
 * Final function for temporal centroid aggregation of temporal point values
 * with instant type
 *
 * @param[in] instants Temporal values
 * @param[in] count Number of elements in the array
 * @param[in] srid SRID of the values
 */
TInstantSet *
tpointinst_tcentroid_finalfn(TInstant **instants, int count, int srid)
{
  TInstant **newinstants = palloc(sizeof(TInstant *) * count);
  for (int i = 0; i < count; i++)
  {
    TInstant *inst = instants[i];
    Datum value = doublen_to_point(inst, srid);
    newinstants[i] = tinstant_make(value, inst->t, type_oid(T_GEOMETRY));
    pfree(DatumGetPointer(value));
  }
  return tinstantset_make_free(newinstants, count);
}

/**
 * Final function for temporal centroid aggregation of temporal point values
 * with sequence type
 *
 * @param[in] sequences Temporal values
 * @param[in] count Number of elements in the array
 * @param[in] srid SRID of the values
 */
TSequenceSet *
tpointseq_tcentroid_finalfn(TSequence **sequences, int count, int srid)
{
  TSequence **newsequences = palloc(sizeof(TSequence *) * count);
  for (int i = 0; i < count; i++)
  {
    TSequence *seq = sequences[i];
    TInstant **instants = palloc(sizeof(TInstant *) * seq->count);
    for (int j = 0; j < seq->count; j++)
    {
      TInstant *inst = tsequence_inst_n(seq, j);
      Datum value = doublen_to_point(inst, srid);
      instants[j] = tinstant_make(value, inst->t, type_oid(T_GEOMETRY));
      pfree(DatumGetPointer(value));
    }
    newsequences[i] = tsequence_make_free(instants, seq->count,
      seq->period.lower_inc, seq->period.upper_inc,
      MOBDB_FLAGS_GET_LINEAR(seq->flags), NORMALIZE);
  }
  return tsequenceset_make_free(newsequences, count, NORMALIZE);
}

PG_FUNCTION_INFO_V1(tpoint_tcentroid_finalfn);
/**
 * Final function for temporal centroid aggregation of temporal point values
 */
PGDLLEXPORT Datum
tpoint_tcentroid_finalfn(PG_FUNCTION_ARGS)
{
  /* The final function is strict, we do not need to test for null values */
  SkipList *state = (SkipList *) PG_GETARG_POINTER(0);
  if (state->length == 0)
    PG_RETURN_NULL();

  Temporal **values = skiplist_values(state);
  int32_t srid = ((struct GeoAggregateState *) state->extra)->srid;
  Temporal *result = NULL;
  assert(values[0]->temptype == INSTANT ||
    values[0]->temptype == SEQUENCE);
  if (values[0]->temptype == INSTANT)
    result = (Temporal *)tpointinst_tcentroid_finalfn(
      (TInstant **)values, state->length, srid);
  else if (values[0]->temptype == SEQUENCE)
    result = (Temporal *)tpointseq_tcentroid_finalfn(
      (TSequence **)values, state->length, srid);

  pfree(values);

  PG_RETURN_POINTER(result);
}

/*****************************************************************************/<|MERGE_RESOLUTION|>--- conflicted
+++ resolved
@@ -94,13 +94,8 @@
 /*****************************************************************************/
 
 /**
-<<<<<<< HEAD
  * Transform a temporal point value of instant type into a temporal 
  * double3/double4 value for performing temporal centroid aggregation 
-=======
- * Transform a temporal point value of instant duration into a temporal
- * double3/double4 value for performing temporal centroid aggregation
->>>>>>> ba246abe
  */
 static TInstant *
 tpointinst_transform_tcentroid(const TInstant *inst)
@@ -126,13 +121,8 @@
 }
 
 /**
-<<<<<<< HEAD
  * Transform a temporal point value of instant set type into a temporal 
  * double3/double4 value for performing temporal centroid aggregation 
-=======
- * Transform a temporal point value of instant set duration into a temporal
- * double3/double4 value for performing temporal centroid aggregation
->>>>>>> ba246abe
  */
 static TInstant **
 tpointinstset_transform_tcentroid(const TInstantSet *ti)
@@ -147,13 +137,8 @@
 }
 
 /**
-<<<<<<< HEAD
  * Transform a temporal point value of sequence type into a temporal 
  * double3/double4 value for performing temporal centroid aggregation 
-=======
- * Transform a temporal point value of sequence duration into a temporal
- * double3/double4 value for performing temporal centroid aggregation
->>>>>>> ba246abe
  */
 static TSequence *
 tpointseq_transform_tcentroid(const TSequence *seq)
@@ -170,13 +155,8 @@
 }
 
 /**
-<<<<<<< HEAD
  * Transform a temporal point value of sequence set type into a temporal 
  * double3/double4 value for performing temporal centroid aggregation 
-=======
- * Transform a temporal point value of sequence set duration into a temporal
- * double3/double4 value for performing temporal centroid aggregation
->>>>>>> ba246abe
  */
 static TSequence **
 tpointseqset_transform_tcentroid(const TSequenceSet *ts)
@@ -198,11 +178,7 @@
 tpoint_transform_tcentroid(const Temporal *temp, int *count)
 {
   Temporal **result;
-<<<<<<< HEAD
   if (temp->temptype == INSTANT) 
-=======
-  if (temp->duration == INSTANT)
->>>>>>> ba246abe
   {
     result = palloc(sizeof(Temporal *));
     result[0] = (Temporal *)tpointinst_transform_tcentroid((TInstant *)temp);
@@ -212,13 +188,8 @@
   {
     result = (Temporal **)tpointinstset_transform_tcentroid((TInstantSet *) temp);
     *count = ((TInstantSet *)temp)->count;
-<<<<<<< HEAD
   } 
   else if (temp->temptype == SEQUENCE)
-=======
-  }
-  else if (temp->duration == SEQUENCE)
->>>>>>> ba246abe
   {
     result = palloc(sizeof(Temporal *));
     result[0] = (Temporal *)tpointseq_transform_tcentroid((TSequence *) temp);
@@ -332,13 +303,8 @@
   {
     if (skiplist_headval(state)->temptype != temparr[0]->temptype)
       ereport(ERROR, (errcode(ERRCODE_INTERNAL_ERROR),
-<<<<<<< HEAD
         errmsg("Cannot aggregate temporal values of different type")));
     if (MOBDB_FLAGS_GET_LINEAR(skiplist_headval(state)->flags) != 
-=======
-        errmsg("Cannot aggregate temporal values of different duration")));
-    if (MOBDB_FLAGS_GET_LINEAR(skiplist_headval(state)->flags) !=
->>>>>>> ba246abe
         MOBDB_FLAGS_GET_LINEAR(temparr[0]->flags))
       ereport(ERROR, (errcode(ERRCODE_INTERNAL_ERROR),
         errmsg("Cannot aggregate temporal values of different interpolation")));
