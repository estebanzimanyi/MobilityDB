--- conflicted
+++ resolved
@@ -399,17 +399,10 @@
 {
   int tpoint_srid = 0;
   p_whitespace(str);
-<<<<<<< HEAD
   
   /* Starts with "SRID=". The SRID specification must be gobbled for all 
    * types excepted TInstant. We cannot use the atoi() function
    * because this requires a string terminated by '\0' and we cannot 
-=======
-
-  /* Starts with "SRID=". The SRID specification must be gobbled for all
-   * durations excepted TInstant. We cannot use the atoi() function
-   * because this requires a string terminated by '\0' and we cannot
->>>>>>> ba246abe
    * modify the string in case it must be passed to the tpointinst_parse
    * function. */
   char *bak = *str;
